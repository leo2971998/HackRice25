import os
from datetime import datetime, timedelta
from typing import Any, Dict, Iterable, List, Optional, Tuple

from bson import ObjectId
from flask import Blueprint, Flask, jsonify, request, g
from flask_cors import CORS
from jose import jwt
from jose.exceptions import JWTError
from pymongo import ASCENDING, DESCENDING, MongoClient
from pymongo.collection import Collection
from pymongo.errors import CollectionInvalid, DuplicateKeyError, OperationFailure
import requests
from werkzeug.exceptions import BadRequest, Forbidden, NotFound, Unauthorized

# LLM + services
from llm.gemini import explain_recommendations, generate_chat_response
from services.rewards import compute_month_earnings, normalize_mix
from services.scoring import score_catalog
from services.spend import (
    aggregate_spend_details,
    build_category_rules,
    compute_user_mix,
    load_transactions,
)
from mock_transactions import generate_mock_transactions

try:
    from dotenv import load_dotenv
except ImportError:  # pragma: no cover - optional dependency
    load_dotenv = None


JWKS_CACHE: Dict[str, Any] = {"keys": []}
DEFAULT_PREFERENCES: Dict[str, Any] = {
    "timezone": "America/Chicago",
    "currency": "USD",
    "theme": "system",
    "privacy": {"blurAmounts": False},
    "notifications": {"monthly_summary": True, "new_recommendation": True},
}


# -------------------------
# Infra helpers
# -------------------------

def safe_create_index(coll, keys, **opts):
    """
    Create an index but gracefully:
    - ignore IndexOptionsConflict (code 85),
    - handle IndexKeySpecsConflict (code 86) by dropping the conflicting named index
      and recreating it with the requested options.
    """
    requested_name = opts.get("name")
    try:
        return coll.create_index(keys, **opts)
    except OperationFailure as e:
        code = getattr(e, "code", None)
        if code == 85:  # IndexOptionsConflict
            return None
        if code == 86:  # IndexKeySpecsConflict
            # infer mongo's auto-generated name if not supplied
            if not requested_name:
                parts = [f"{k}_{int(direction)}" for k, direction in keys]
                requested_name = "_".join(parts)
            try:
                if requested_name:
                    coll.drop_index(requested_name)
                else:
                    info = coll.index_information()
                    for name, spec in info.items():
                        if spec.get("key") == keys:
                            coll.drop_index(name)
                return coll.create_index(keys, **opts)
            except OperationFailure:
                raise e
        raise


def load_environment() -> None:
    if load_dotenv is not None:
        load_dotenv()


def get_auth_settings() -> Dict[str, str]:
    domain = os.environ.get("AUTH0_DOMAIN")
    audience = os.environ.get("AUTH0_AUDIENCE")
    if not domain or not audience:
        raise RuntimeError("AUTH0_DOMAIN and AUTH0_AUDIENCE must be set")
    issuer = f"https://{domain}/"
    return {
        "domain": domain,
        "audience": audience,
        "issuer": issuer,
        "jwks_url": f"{issuer}.well-known/jwks.json",
    }


def get_mongo_client() -> MongoClient:
    uri = os.environ.get("MONGODB_URI")
    if not uri:
        raise RuntimeError("MONGODB_URI must be set")
    return MongoClient(uri, tlsAllowInvalidCertificates=False)


def get_database(client: MongoClient):
    db_name = os.environ.get("MONGODB_DB")
    if db_name:
        return client[db_name]
    database = client.get_default_database()
    if database is None:
        raise RuntimeError("Database name must be provided via connection string or MONGODB_DB")
    return database


def fetch_jwks(jwks_url: str) -> Dict[str, Any]:
    response = requests.get(jwks_url, timeout=5)
    response.raise_for_status()
    return response.json()


def get_jwks(jwks_url: str) -> Dict[str, Any]:
    if not JWKS_CACHE["keys"]:
        JWKS_CACHE.update(fetch_jwks(jwks_url))
    return JWKS_CACHE


def get_rsa_key(token: str, jwks: Dict[str, Any]) -> Dict[str, Any]:
    unverified_header = jwt.get_unverified_header(token)
    for key in jwks.get("keys", []):
        if key.get("kid") == unverified_header.get("kid"):
            return {
                "kty": key.get("kty"),
                "kid": key.get("kid"),
                "use": key.get("use"),
                "n": key.get("n"),
                "e": key.get("e"),
            }
    raise Unauthorized("Unable to find appropriate key")


def decode_token(settings: Dict[str, str]) -> Dict[str, Any]:
    auth_header = request.headers.get("Authorization", "")
    if not auth_header.lower().startswith("bearer "):
        raise Unauthorized("Authorization header must start with Bearer")
    token = auth_header.split()[1]
    jwks = get_jwks(settings["jwks_url"])
    rsa_key = get_rsa_key(token, jwks)
    try:
        return jwt.decode(
            token,
            rsa_key,
            algorithms=["RS256"],
            audience=settings["audience"],
            issuer=settings["issuer"],
        )
    except JWTError as exc:  # pragma: no cover - runtime validation
        raise Unauthorized(f"Token verification failed: {exc}")


# -------------------------
# DB shape
# -------------------------

def ensure_indexes(database) -> None:
    # users
    users = database["users"]
    safe_create_index(users, [("auth0_id", ASCENDING)], unique=True)
    safe_create_index(users, [("email", ASCENDING)], unique=True, sparse=True)

    # accounts
    accounts = database["accounts"]
    safe_create_index(accounts, [("userId", ASCENDING)], name="accounts_userId")
    safe_create_index(
        accounts,
        [("userId", ASCENDING), ("account_type", ASCENDING), ("account_mask", ASCENDING)],
        unique=True,
        sparse=True,
        name="userId_1_account_type_1_account_mask_1",
    )
    safe_create_index(accounts, [("userId", ASCENDING), ("card_product_id", ASCENDING)], sparse=True)
    safe_create_index(accounts, [("userId", ASCENDING), ("card_product_slug", ASCENDING)], sparse=True)

    # transactions
    tx = database["transactions"]
    safe_create_index(tx, [("userId", ASCENDING), ("date", DESCENDING)])
    safe_create_index(tx, [("userId", ASCENDING), ("accountId", ASCENDING), ("date", DESCENDING)])

    # credit_cards
    cards = database["credit_cards"]
    safe_create_index(cards, [("issuer", ASCENDING), ("network", ASCENDING)])
    safe_create_index(cards, [("slug", ASCENDING)], unique=True, name="slug_1")

    # applications
    applications = database["applications"]
    safe_create_index(
        applications,
        [("userId", ASCENDING), ("product_slug", ASCENDING)],
        unique=True,
        sparse=True,
        name="userId_1_product_slug_1",
    )

    # mandates
    mandates = database["mandates"]
    safe_create_index(mandates, [("userId", ASCENDING), ("created_at", DESCENDING)])


def ensure_collections(database) -> None:
    existing = set(database.list_collection_names())
    if "applications" not in existing:
        try:
            database.create_collection("applications")
        except CollectionInvalid:
            pass
    if "mandates" not in existing:
        try:
            database.create_collection("mandates")
        except CollectionInvalid:
            pass


# -------------------------
# User helpers
# -------------------------

def merge_preferences(existing: Dict[str, Any], updates: Dict[str, Any]) -> Dict[str, Any]:
    merged = {**existing}
    for key, value in updates.items():
        if key not in DEFAULT_PREFERENCES:
            continue
        if isinstance(value, dict) and isinstance(DEFAULT_PREFERENCES[key], dict):
            merged[key] = merge_preferences(existing.get(key, DEFAULT_PREFERENCES[key]), value)
        else:
            merged[key] = value
    return merged


def get_or_create_user(users: Collection, payload: Dict[str, Any]) -> Dict[str, Any]:
    auth0_id = payload.get("sub")
    if not auth0_id:
        raise Unauthorized("Token missing subject")

    email = payload.get("email")
    name = payload.get("name") or (
        email.split("@")[0] if isinstance(email, str) and "@" in email else None
    )
    email_verified = bool(payload.get("email_verified"))

    user_doc: Optional[Dict[str, Any]] = users.find_one({"auth0_id": auth0_id})
    if user_doc is None:
        new_user = {
            "auth0_id": auth0_id,
            "email": email,
            "name": name,
            "preferences": DEFAULT_PREFERENCES,
            "email_verified": email_verified,
            "created_at": datetime.utcnow(),
            "updated_at": datetime.utcnow(),
        }
        try:
            result = users.insert_one(new_user)
        except DuplicateKeyError:
            user_doc = users.find_one({"auth0_id": auth0_id})
        else:
            new_user["_id"] = result.inserted_id
            user_doc = new_user
    else:
        updates: Dict[str, Any] = {}
        if email and user_doc.get("email") != email:
            updates["email"] = email
        if name and user_doc.get("name") != name:
            updates["name"] = name
        if user_doc.get("email_verified") != email_verified:
            updates["email_verified"] = email_verified
        if updates:
            updates["updated_at"] = datetime.utcnow()
            users.update_one({"_id": user_doc["_id"]}, {"$set": updates})
            user_doc.update(updates)
        if "preferences" not in user_doc:
            users.update_one({"_id": user_doc["_id"]}, {"$set": {"preferences": DEFAULT_PREFERENCES}})
            user_doc["preferences"] = DEFAULT_PREFERENCES

    if user_doc is None:
        raise Unauthorized("Unable to load profile")
    return user_doc

def build_llm_context(database, user_id: ObjectId, window_days: int = 90, card_object_ids=None) -> Dict[str, Any]:
    """
    Produce a small JSON packet Gemini can use.
    Keep it < ~2–3 KB. No PII beyond first name if you want.
    """
    txns = load_transactions(database, user_id, window_days, card_object_ids)
    breakdown = aggregate_spend_details(txns)

    # top categories and merchants
    top_cats = breakdown["categories"][:6]
    top_merchants = breakdown["merchants"][:10]

    # simple recurring guess: same merchant seen >= 3 times
    rec = [m for m in top_merchants if m["count"] >= 3]

    # estimate monthly spend from window
    monthly_est = 0.0
    if window_days > 0 and breakdown["total"] > 0:
        monthly_est = round((breakdown["total"] / window_days) * 30, 2)

    # owned cards (lightweight)
    owned = list(database["accounts"].find(
        {"userId": user_id, "account_type": "credit_card"},
        {"_id": 1, "issuer": 1, "network": 1, "nickname": 1, "card_product_slug": 1}
    ))
    owned_cards = [{
        "accountId": str(c["_id"]),
        "issuer": c.get("issuer"),
        "network": c.get("network"),
        "nickname": c.get("nickname"),
        "product_slug": c.get("card_product_slug"),
    } for c in owned]

    return {
        "window_days": window_days,
        "total_spend_window": breakdown["total"],
        "monthly_spend_estimate": monthly_est,
        "top_categories": [
            {"name": c["key"], "total": c["amount"], "pct": round(c["pct"], 4), "count": c["count"]}
            for c in top_cats
        ],
        "top_merchants": [
            {"name": m["name"], "category": m["category"], "total": m["amount"], "count": m["count"]}
            for m in top_merchants
        ],
        "recurring_merchants": [{"name": m["name"], "count": m["count"]} for m in rec],
        "owned_cards": owned_cards,
    }



# -------------------------
# Spend + LLM helpers
# -------------------------

def build_llm_context(
        database,
        user_id: ObjectId,
        window_days: int = 90,
        card_object_ids: Optional[List[ObjectId]] = None,
) -> Dict[str, Any]:
    """
    Produce a compact JSON packet Gemini can use.
    Keep it ~2–3 KB. Avoid PII beyond first name if possible.
    """
    txns = load_transactions(database, user_id, window_days, card_object_ids)
    breakdown = aggregate_spend_details(txns)

    top_cats = breakdown["categories"][:6]
    top_merchants = breakdown["merchants"][:10]

    rec = [m for m in top_merchants if m["count"] >= 3]

    monthly_est = 0.0
    if window_days > 0 and breakdown["total"] > 0:
        monthly_est = round((breakdown["total"] / window_days) * 30, 2)

    owned = list(
        database["accounts"].find(
            {"userId": user_id, "account_type": "credit_card"},
            {"_id": 1, "issuer": 1, "network": 1, "nickname": 1, "card_product_slug": 1},
        )
    )
    owned_cards = [
        {
            "accountId": str(c["_id"]),
            "issuer": c.get("issuer"),
            "network": c.get("network"),
            "nickname": c.get("nickname"),
            "product_slug": c.get("card_product_slug"),
        }
        for c in owned
    ]

    return {
        "window_days": window_days,
        "total_spend_window": breakdown["total"],
        "monthly_spend_estimate": monthly_est,
        "top_categories": [
            {"name": c["key"], "total": c["amount"], "pct": round(c["pct"], 4), "count": c["count"]}
            for c in top_cats
        ],
        "top_merchants": [
            {"name": m["name"], "category": m["category"], "total": m["amount"], "count": m["count"]}
            for m in top_merchants
        ],
        "recurring_merchants": [{"name": m["name"], "count": m["count"]} for m in rec],
        "owned_cards": owned_cards,
    }


def parse_window_days(default: int = 30) -> int:
    raw = request.args.get("window", default)
    try:
        value = int(raw)
    except (TypeError, ValueError):
        raise BadRequest("window must be an integer")
    if value <= 0:
        raise BadRequest("window must be positive")
    return value


def validate_object_id(value: str) -> ObjectId:
    try:
        return ObjectId(value)
    except Exception as exc:  # pragma: no cover - defensive
        raise NotFound("Resource not found") from exc


def format_card_row(doc: Dict[str, Any]) -> Dict[str, Any]:
    expires = None
    if doc.get("expiry_year") and doc.get("expiry_month"):
        expires = f"{int(doc['expiry_year']):04d}-{int(doc['expiry_month']):02d}"
    last_sync = doc.get("last_sync")
    applied_at = doc.get("applied_at")
    if isinstance(applied_at, datetime):
        applied_at_value: Optional[str] = applied_at.isoformat().replace("+00:00", "Z")
    else:
        applied_at_value = str(applied_at) if applied_at else None

    card_product_id = doc.get("card_product_id")
    if isinstance(card_product_id, ObjectId):
        card_product_id_value: Optional[str] = str(card_product_id)
    elif isinstance(card_product_id, str) and card_product_id:
        card_product_id_value = card_product_id
    else:
        card_product_id_value = None

    card_product_slug = (
            doc.get("card_product_slug") or doc.get("product_slug") or doc.get("card_slug")
    )
    if isinstance(card_product_slug, str) and card_product_slug.strip():
        card_product_slug_value: Optional[str] = card_product_slug.strip()
    else:
        card_product_slug_value = None

    return {
        "id": str(doc["_id"]),
        "nickname": doc.get("nickname") or doc.get("issuer") or "Card",
        "issuer": doc.get("issuer", ""),
        "network": doc.get("network"),
        "mask": doc.get("account_mask", ""),
        "type": doc.get("account_type", "credit_card"),
        "expires": expires,
        "status": doc.get("status", "Active"),
        "lastSynced": last_sync.isoformat().replace("+00:00", "Z") if isinstance(last_sync, datetime) else None,
        "appliedAt": applied_at_value,
        "cardProductId": card_product_id_value,
        "cardProductSlug": card_product_slug_value,
    }


def format_mandate(doc: Dict[str, Any]) -> Dict[str, Any]:
    created_at = doc.get("created_at")
    updated_at = doc.get("updated_at")
    return {
        "id": str(doc["_id"]),
        "type": doc.get("type", ""),
        "status": doc.get("status", "pending_approval"),
        "data": doc.get("data", {}),
        "created_at": created_at.isoformat().replace("+00:00", "Z") if isinstance(created_at, datetime) else None,
        "updated_at": updated_at.isoformat().replace("+00:00", "Z") if isinstance(updated_at, datetime) else None,
    }


def calculate_summary(transactions: Iterable[Dict[str, Any]]) -> Tuple[float, int, Dict[str, float]]:
    total = 0.0
    count = 0
    by_category: Dict[str, float] = {}
    for txn in transactions:
        amount = float(txn.get("amount", 0))
        category = txn.get("category") or "Uncategorized"
        total += amount
        count += 1
        by_category[category] = by_category.get(category, 0.0) + amount
    return total, count, by_category


def calculate_money_moments(window_days: int, txns: Iterable[Dict[str, Any]]) -> Iterable[Dict[str, Any]]:
    txns_list = list(txns)
    if not txns_list:
        return []

    total, count, by_category = calculate_summary(txns_list)
    moments: List[Dict[str, Any]] = []
    top_category = max(by_category.items(), key=lambda item: item[1]) if by_category else None
    if top_category and total > 0:
        share = (top_category[1] / total) if total else 0
        if share >= 0.55:
            moments.append(
                {
                    "id": "moment-focus",
                    "title": "Spotlight on your spending",
                    "body": f"About {share:.0%} of your recent spending went to {top_category[0]}. A small budget tweak could help balance things out.",
                    "type": "alert",
                }
            )
        else:
            moments.append(
                {
                    "id": "moment-balance",
                    "title": "Nice balance",
                    "body": f"No single category dominated—{top_category[0]} was your largest area, but spending stayed well distributed.",
                    "type": "win",
                }
            )

    avg_daily = total / window_days
    if avg_daily > 0:
        moments.append(
            {
                "id": "moment-daily",
                "title": "Daily pace",
                "body": f"You're averaging ${avg_daily:,.2f} per day over the last {window_days} days.",
                "type": "tip",
            }
        )

    repeat_merchants: Dict[str, int] = {}
    for txn in txns_list:
        merchant = (
                txn.get("merchant_id")
                or txn.get("description_clean")
                or txn.get("description")
                or "Merchant"
        )
        repeat_merchants[merchant] = repeat_merchants.get(merchant, 0) + 1
    top_merchant = max(repeat_merchants.items(), key=lambda item: item[1]) if repeat_merchants else None
    if top_merchant and top_merchant[1] >= 3:
        moments.append(
            {
                "id": "moment-merchant",
                "title": "Frequent stop spotted",
                "body": f"You visited {top_merchant[0]} {top_merchant[1]} times recently. If it's a favorite, consider setting a spending goal for it.",
                "type": "tip",
            }
        )

    return moments[:3]


# -------------------------
# App factory
# -------------------------

def create_app() -> Flask:
    load_environment()
    app = Flask(__name__)

    # Local dev switch (set DISABLE_AUTH=1 in .env)
    disable_auth = os.environ.get("DISABLE_AUTH", "0").lower() in ("1", "true")
    app_settings = None if disable_auth else get_auth_settings()

    allowed_origin = os.environ.get("CLIENT_ORIGIN", "http://localhost:5173").rstrip("/")
    CORS(
        app,
        resources={r"/api/*": {"origins": [allowed_origin, "http://127.0.0.1:5173"]}},
        supports_credentials=True,
        methods=["GET", "POST", "PUT", "PATCH", "DELETE", "OPTIONS"],
        allow_headers=["Authorization", "Content-Type"],
        expose_headers=["Content-Type"],
    )

    mongo_client = get_mongo_client()
    database = get_database(mongo_client)
    ensure_indexes(database)
    ensure_collections(database)

    app.config.update(
        AUTH_SETTINGS=app_settings,
        MONGO_CLIENT=mongo_client,
        MONGO_DB=database,
        DISABLE_AUTH=disable_auth,
    )

    # ---------- Normalizers & maps ----------
    def normalize_transactions(doc: Dict[str, Any]) -> Dict[str, Any]:
        out = dict(doc)
        if "userId" not in out:
            uid = out.get("user_id")
            out["userId"] = ObjectId(uid) if isinstance(uid, str) else uid
        if "amount" not in out:
            cents = out.get("amount_cents")
            out["amount"] = round(float(cents or 0) / 100.0, 2)
        if "date" not in out:
            date_val = out.get("posted_at") or out.get("authorized_at")
            out["date"] = date_val
        return out

    MCC_TO_CATEGORY = {
        "5411": "Groceries",
        "5499": "Groceries",
        "5812": "Food and Drink",
        "5814": "Food and Drink",
    }
    CATEGORY_ALIAS = {
        "dining": "Food and Drink",
        "restaurant": "Food and Drink",
        "restaurants": "Food and Drink",
        "grocery": "Groceries",
        "groceries": "Groceries",
        "travel": "Travel",
        "pharmacy": "Drugstores",
        "drugstore": "Drugstores",
        "entertainment": "Entertainment",
        "streaming": "Streaming",
        "transit": "Transportation",
    }

    def normalize_merchant_category(doc: Dict[str, Any]) -> str:
        ov = (doc.get("overrides") or {})
        if isinstance(ov, dict) and ov.get("treatAs"):
            raw = str(ov["treatAs"]).strip().lower()
            return CATEGORY_ALIAS.get(raw, doc["overrides"]["treatAs"])  # return original label if no alias
        if doc.get("primaryCategory"):
            raw = str(doc["primaryCategory"]).strip().lower()
            return CATEGORY_ALIAS.get(raw, doc["primaryCategory"])
        mcc = str(doc.get("mcc") or "")
        if mcc in MCC_TO_CATEGORY:
            return MCC_TO_CATEGORY[mcc]
        return "Other"

    def earn_percent_for_product(product: Dict[str, Any], category: str, monthly_spend: float) -> float:
        base = float(product.get("base_cashback", 0.0) or 0.0)
        rules = product.get("rewards") or []
        rule = next((r for r in rules if r.get("category") == category), None)
        if not rule:
            return base
        rate = float(rule.get("rate", base) or base)  # e.g. 0.04
        cap = rule.get("cap_monthly")
        if not cap:
            return rate
        try:
            cap_val = float(cap)
        except Exception:
            return rate
        spend = float(monthly_spend or 0)
        if spend <= 0:
            return rate
        if spend <= cap_val:
            return rate
        return (cap_val * rate + (spend - cap_val) * base) / spend

    # ---------- Blueprint ----------
    api_bp = Blueprint("api", __name__, url_prefix="/api")

    def parse_card_ids_query() -> Optional[List[ObjectId]]:
        card_ids = request.args.getlist("cardIds")
        if not card_ids:
            return None
        object_ids: List[ObjectId] = []
        for card_id in card_ids:
            try:
                object_ids.append(validate_object_id(card_id))
            except Exception:
                continue
        return object_ids or None

    def format_catalog_product(doc: Dict[str, Any]) -> Dict[str, Any]:
        rewards = [
            {
                "category": reward.get("category"),
                "rate": float(reward.get("rate", 0.0) or 0.0),
                "cap_monthly": float(reward["cap_monthly"]) if reward.get("cap_monthly") is not None else None,
            }
            for reward in doc.get("rewards", [])
            if reward.get("category")
        ]
        welcome_offer = doc.get("welcome_offer") or {}
        formatted_welcome = None
        if welcome_offer:
            formatted_welcome = {}
            if welcome_offer.get("bonus_value_usd") is not None:
                formatted_welcome["bonus_value_usd"] = float(welcome_offer.get("bonus_value_usd", 0.0) or 0.0)
            if welcome_offer.get("min_spend") is not None:
                formatted_welcome["min_spend"] = float(welcome_offer.get("min_spend", 0.0) or 0.0)
            if welcome_offer.get("window_days") is not None:
                formatted_welcome["window_days"] = int(welcome_offer.get("window_days") or 0)
            if not formatted_welcome:
                formatted_welcome = None
        last_updated = doc.get("last_updated")
        if isinstance(last_updated, datetime):
            last_updated_value = last_updated.isoformat().replace("+00:00", "Z")
        else:
            last_updated_value = last_updated
        return {
            "id": str(doc.get("_id")) if doc.get("_id") else None,
            "slug": doc.get("slug"),
            "product_name": doc.get("product_name"),
            "issuer": doc.get("issuer"),
            "network": doc.get("network"),
            "annual_fee": float(doc.get("annual_fee", 0.0) or 0.0),
            "base_cashback": float(doc.get("base_cashback", 0.0) or 0.0),
            "rewards": rewards,
            "welcome_offer": formatted_welcome,
            "foreign_tx_fee": float(doc.get("foreign_tx_fee", 0.0) or 0.0),
            "link_url": doc.get("link_url"),
            "active": bool(doc.get("active", True)),
            "last_updated": last_updated_value,
        }

    def prepare_catalog_payload(data: Dict[str, Any]) -> Dict[str, Any]:
        required_fields = ["slug", "product_name", "issuer"]
        for field in required_fields:
            value = data.get(field)
            if not isinstance(value, str) or not value.strip():
                raise BadRequest(f"{field} is required")
        link_url = data.get("link_url")
        if isinstance(link_url, str):
            link_url = link_url.strip() or None
        elif link_url is not None:
            link_url = str(link_url)
        payload: Dict[str, Any] = {
            "slug": data["slug"].strip(),
            "product_name": data["product_name"].strip(),
            "issuer": data["issuer"].strip(),
            "network": (data.get("network") or "").strip() or None,
            "annual_fee": float(data.get("annual_fee", 0.0) or 0.0),
            "base_cashback": float(data.get("base_cashback", 0.0) or 0.0),
            "foreign_tx_fee": float(data.get("foreign_tx_fee", 0.0) or 0.0),
            "link_url": link_url,
            "active": bool(data.get("active", True)),
        }
        rewards_payload: List[Dict[str, Any]] = []
        for reward in data.get("rewards", []) or []:
            category = reward.get("category")
            rate = reward.get("rate")
            if not category or rate is None:
                continue
            reward_entry: Dict[str, Any] = {"category": str(category), "rate": float(rate)}
            if reward.get("cap_monthly") is not None:
                try:
                    reward_entry["cap_monthly"] = float(reward["cap_monthly"])
                except (TypeError, ValueError):
                    pass
            rewards_payload.append(reward_entry)
        payload["rewards"] = rewards_payload
        welcome = data.get("welcome_offer") or {}
        welcome_payload: Dict[str, Any] = {}
        if welcome.get("bonus_value_usd") is not None:
            try:
                welcome_payload["bonus_value_usd"] = float(welcome["bonus_value_usd"])
            except (TypeError, ValueError):
                pass
        if welcome.get("min_spend") is not None:
            try:
                welcome_payload["min_spend"] = float(welcome["min_spend"])
            except (TypeError, ValueError):
                pass
        if welcome.get("window_days") is not None:
            try:
                welcome_payload["window_days"] = int(welcome["window_days"])
            except (TypeError, ValueError):
                pass
        if welcome_payload:
            payload["welcome_offer"] = welcome_payload
        return payload

    @api_bp.before_request
    def authenticate_request() -> None:
        # Let CORS preflight through
        if request.method == "OPTIONS":
            return ("", 204)
        if app.config["DISABLE_AUTH"]:
            payload = {
                "sub": "dev|local",
                "email": "dev@local",
                "email_verified": True,
                "name": "Dev User",
            }
            g.current_token = payload
            g.current_user = get_or_create_user(database["users"], payload)
            return
        payload = decode_token(app.config["AUTH_SETTINGS"])  # real Auth0
        g.current_token = payload
        g.current_user = get_or_create_user(database["users"], payload)

    # -------- me / status --------
    @api_bp.get("/me")
    def get_me():
        user = g.current_user
        return jsonify(
            {
                "userId": str(user["_id"]),
                "email": user.get("email"),
                "name": user.get("name"),
                "preferences": user.get("preferences", DEFAULT_PREFERENCES),
            }
        )

    @api_bp.patch("/me")
    def update_me():
        user = g.current_user
        payload = request.get_json(silent=True) or {}
        updates: Dict[str, Any] = {}
        if "name" in payload:
            if payload["name"] is not None and not isinstance(payload["name"], str):
                raise BadRequest("name must be a string")
            updates["name"] = payload["name"]
        if "preferences" in payload:
            if not isinstance(payload["preferences"], dict):
                raise BadRequest("preferences must be an object")
            merged = merge_preferences(user.get("preferences", DEFAULT_PREFERENCES), payload["preferences"])
            updates["preferences"] = merged
        if not updates:
            return jsonify(
                {
                    "userId": str(user["_id"]),
                    "email": user.get("email"),
                    "name": user.get("name"),
                    "preferences": user.get("preferences", DEFAULT_PREFERENCES),
                }
            )
        updates["updated_at"] = datetime.utcnow()
        database["users"].update_one({"_id": user["_id"]}, {"$set": updates})
        user.update(updates)
        return jsonify(
            {
                "userId": str(user["_id"]),
                "email": user.get("email"),
                "name": user.get("name"),
                "preferences": user.get("preferences", DEFAULT_PREFERENCES),
            }
        )

    @api_bp.get("/status")
    def get_status():
        user = g.current_user
        accounts = database["accounts"]
        has_account = accounts.count_documents({"userId": user["_id"], "account_type": "credit_card"}) > 0
        return jsonify({"hasAccount": has_account})

    @api_bp.post("/auth/resend-verification")
    def resend_verification():
        return ("", 204)

    # -------- spend summary / details --------
    @api_bp.get("/spend/summary")
    def spend_summary():
        user = g.current_user
        window_days = parse_window_days(30)
        card_object_ids = parse_card_ids_query()

        debug_log = app.debug or os.environ.get("LOG_SUMMARY_DEBUG", "").lower() in ("1", "true")
        if debug_log:
            print("\n--- DEBUG: /api/spend/summary endpoint hit ---")
            print(f"--- DEBUG: Querying for userId: {user['_id']}")
            if card_object_ids:
                print(f"--- DEBUG: Filtering for cardIds: {[str(oid) for oid in card_object_ids]}")
            else:
                print("--- DEBUG: No card filter applied (all user cards).")

        transactions = load_transactions(database, user["_id"], window_days, card_object_ids)
        if debug_log:
            print(f"--- DEBUG: Found {len(transactions)} transactions matching the criteria.")

        summary = aggregate_spend_details(transactions)
        accounts_count = database["accounts"].count_documents(
            {"userId": user["_id"], "account_type": "credit_card"}
        )
        categories = [{"name": row["key"], "total": row["amount"]} for row in summary["categories"]]
        response_data = {
            "stats": {
                "totalSpend": summary["total"],
                "txns": summary["transaction_count"],
                "accounts": accounts_count,
            },
            "byCategory": categories,
        }
        if debug_log:
            print(f"--- DEBUG: Sending response data to homepage: {response_data}\n")
        return jsonify(response_data)

    @api_bp.get("/spend/details")
    def spend_details():
        user = g.current_user
        window_days = parse_window_days(30)
        card_object_ids = parse_card_ids_query()
        transactions = load_transactions(database, user["_id"], window_days, card_object_ids)
        rules = build_category_rules(database["merchant_categories"].find({}))
        breakdown = aggregate_spend_details(transactions, rules)
        return jsonify(
            {
                "windowDays": window_days,
                "total": breakdown["total"],
                "transactionCount": breakdown["transaction_count"],
                "categories": breakdown["categories"],
                "merchants": [
                    {
                        "name": m["name"],
                        "category": m["category"],
                        "amount": m["amount"],
                        "count": m["count"],
                        "logoUrl": m.get("logoUrl", ""),
                    }
                    for m in breakdown["merchants"]
                ],
            }
        )

    @api_bp.get("/merchants")
    def merchants():
        user = g.current_user
        window_days = parse_window_days(30)
        limit_raw = request.args.get("limit", 8)
        try:
            limit = int(limit_raw)
        except (TypeError, ValueError):
            raise BadRequest("limit must be an integer")
        if limit <= 0:
            raise BadRequest("limit must be positive")
        card_object_ids = parse_card_ids_query()
        transactions = load_transactions(database, user["_id"], window_days, card_object_ids)
        rules = build_category_rules(database["merchant_categories"].find({}))
        breakdown = aggregate_spend_details(transactions, rules)
        ordered = breakdown["merchants"]
        return jsonify(
            [
                {
                    "id": merchant["name"],
                    "name": merchant["name"],
                    "category": merchant["category"],
                    "count": merchant["count"],
                    "total": merchant["amount"],
                    "logoUrl": merchant.get("logoUrl", ""),
                }
                for merchant in ordered[:limit]
            ]
        )

    @api_bp.get("/money-moments")
    def money_moments():
        user = g.current_user
        window_days = parse_window_days(30)
        card_object_ids = parse_card_ids_query()
        txns = load_transactions(database, user["_id"], window_days, card_object_ids)
        moments = list(calculate_money_moments(window_days, txns))
        return jsonify(moments)

    # -------- catalog --------
    @api_bp.get("/cards/catalog")
    def list_catalog_cards():
        active_param = request.args.get("active")
        query: Dict[str, Any] = {}
        if active_param is not None:
            active_value = str(active_param).lower() in ("1", "true", "yes")
            query["active"] = active_value
        cards_cursor = database["credit_cards"].find(query).sort("product_name", ASCENDING)
        return jsonify([format_catalog_product(card) for card in cards_cursor])

    @api_bp.post("/cards/catalog")
    def create_catalog_cards():
        payload = request.get_json(force=True)
        collection = database["credit_cards"]
        now = datetime.utcnow()
        if isinstance(payload, List):
            documents = [prepare_catalog_payload(item) for item in payload if isinstance(item, dict)]
            if not documents:
                raise BadRequest("payload must contain at least one catalog entry")
            for document in documents:
                document.setdefault("active", True)
                document["last_updated"] = now
            try:
                result = collection.insert_many(documents)
            except DuplicateKeyError as exc:
                raise BadRequest("duplicate catalog slug") from exc
            inserted = list(collection.find({"_id": {"$in": result.inserted_ids}}))
            return jsonify([format_catalog_product(doc) for doc in inserted]), 201
        if not isinstance(payload, dict):
            raise BadRequest("Invalid payload")
        document = prepare_catalog_payload(payload)
        document.setdefault("active", True)
        document["last_updated"] = now
        try:
            result = collection.insert_one(document)
        except DuplicateKeyError as exc:
            raise BadRequest("duplicate catalog slug") from exc
        created = collection.find_one({"_id": result.inserted_id})
        if created is None:
            raise BadRequest("Unable to create catalog entry")
        return jsonify(format_catalog_product(created)), 201

    # -------- recommendations (bulk) --------
    @api_bp.post("/recommendations")
    def recommendations():
        user = g.current_user
        payload = request.get_json(silent=True) or {}
        try:
            window_days = int(payload.get("window") or 90)
        except (TypeError, ValueError):
            raise BadRequest("window must be an integer")
        if window_days <= 0:
            raise BadRequest("window must be positive")
        try:
            limit = int(payload.get("limit", 5))
        except (TypeError, ValueError):
            raise BadRequest("limit must be an integer")
        include_explain = bool(payload.get("include_explain", True))

        monthly_spend_value = None
        if payload.get("monthly_spend") is not None:
            try:
                monthly_spend_value = float(payload.get("monthly_spend"))
            except (TypeError, ValueError):
                raise BadRequest("monthly_spend must be a number")

        raw_card_ids = payload.get("card_ids") or payload.get("cardIds") or []
        card_object_ids: Optional[List[ObjectId]] = None
        if isinstance(raw_card_ids, list):
            parsed_ids: List[ObjectId] = []
            for value in raw_card_ids:
                try:
                    parsed_ids.append(validate_object_id(value))
                except Exception:
                    continue
            if parsed_ids:
                card_object_ids = parsed_ids

        transactions = load_transactions(database, user["_id"], window_days, card_object_ids)
        breakdown = aggregate_spend_details(transactions)
        total_window_spend = breakdown["total"]

        raw_mix = payload.get("category_mix")
        normalized_mix: Dict[str, float] = {}
        if isinstance(raw_mix, dict):
            sanitized: Dict[str, float] = {}
            for key, value in raw_mix.items():
                try:
                    numeric = float(value)
                except (TypeError, ValueError):
                    continue
                if numeric <= 0:
                    continue
                sanitized[str(key)] = numeric
            mix_total = sum(sanitized.values())
            if mix_total > 0:
                normalized_mix = {key: val / mix_total for key, val in sanitized.items()}

        if not normalized_mix:
            normalized_mix, total_window_spend, transactions = compute_user_mix(
                database,
                user["_id"],
                window_days,
                card_object_ids,
                transactions=transactions,
            )

        if monthly_spend_value is not None:
            monthly_total = max(monthly_spend_value, 0.0)
        else:
            if total_window_spend > 0 and window_days > 0:
                monthly_total = (total_window_spend / window_days) * 30
            elif normalized_mix:
                monthly_total = 1000.0
            else:
                monthly_total = 0.0

        if not normalized_mix or monthly_total <= 0:
            return jsonify({
                "mix": normalized_mix,
                "monthly_spend": round(monthly_total, 2),
                "windowDays": window_days,
                "cards": [],
                "explanation": "",
            })

        catalog_cards = list(database["credit_cards"].find({"active": True}))
        if not catalog_cards:
            return jsonify({
                "mix": normalized_mix,
                "monthly_spend": round(monthly_total, 2),
                "windowDays": window_days,
                "cards": [],
                "explanation": "",
            })

        scored_cards = score_catalog(catalog_cards, normalized_mix, monthly_total, window_days, limit=limit)

        explanation = ""
        if include_explain and scored_cards:
            top_names = [card.get("product_name") for card in scored_cards[:3] if card.get("product_name")]
            if top_names:
                explanation = explain_recommendations(normalized_mix, top_names)

        return jsonify({
            "mix": normalized_mix,
            "monthly_spend": round(monthly_total, 2),
            "windowDays": window_days,
            "cards": scored_cards,
            "explanation": explanation,
        })

    # -------- mandates --------
    @api_bp.post("/ap2/mandates")
    def ap2_create_mandate():
        user = g.current_user
        payload = request.get_json(force=True) or {}
        raw_type = payload.get("type")
        if not isinstance(raw_type, str) or not raw_type.strip():
            raise BadRequest("type is required")
        mandate_type = raw_type.strip().lower()
        if mandate_type not in ("intent", "cart", "payment"):
            raise BadRequest("invalid type")
        data = payload.get("data") or {}
        if not isinstance(data, dict):
            raise BadRequest("data must be an object")
        now = datetime.utcnow()
        document = {
            "userId": user["_id"],
            "type": mandate_type,
            "data": data,
            "status": "pending_approval",
            "signed_by": [],
            "created_at": now,
            "updated_at": now,
        }
        result = database["mandates"].insert_one(document)
        created = database["mandates"].find_one({"_id": result.inserted_id})
        if created is None:
            raise BadRequest("Unable to create mandate")
        return jsonify(format_mandate(created)), 201

    @api_bp.post("/ap2/mandates/<mandate_id>/approve")
    def ap2_approve_mandate(mandate_id: str):
        user = g.current_user
        object_id = validate_object_id(mandate_id)
        mandate = database["mandates"].find_one({"_id": object_id, "userId": user["_id"]})
        if not mandate:
            raise NotFound("Mandate not found")

        status = mandate.get("status")
        if status in ("approved", "executed"):
            return jsonify({"id": mandate_id, "status": status})
        if status == "declined":
            raise BadRequest("mandate was declined")

        now = datetime.utcnow()
        database["mandates"].update_one(
            {"_id": mandate["_id"]},
            {
                "$set": {"status": "approved", "updated_at": now},
                "$push": {"signed_by": {"userId": user["_id"], "at": now}},
            },
        )
        updated = database["mandates"].find_one({"_id": mandate["_id"]})
        return jsonify({"id": mandate_id, "status": "approved", "updated_at": format_mandate(updated)["updated_at"]})

    @api_bp.post("/ap2/mandates/<mandate_id>/decline")
    def ap2_decline_mandate(mandate_id: str):
        user = g.current_user
        object_id = validate_object_id(mandate_id)
        mandate = database["mandates"].find_one({"_id": object_id, "userId": user["_id"]})
        if not mandate:
            raise NotFound("Mandate not found")

        if mandate.get("status") == "executed":
            raise BadRequest("mandate already executed")

        now = datetime.utcnow()
        database["mandates"].update_one(
            {"_id": mandate["_id"]},
            {"$set": {"status": "declined", "updated_at": now}},
        )
        return jsonify({"id": mandate_id, "status": "declined"})

    def _lookup_credit_card_by_reference(slug: Optional[str], product_id: Any):
        if slug:
            product = database["credit_cards"].find_one({"slug": slug})
            if product:
                return product
        if isinstance(product_id, ObjectId):
            product = database["credit_cards"].find_one({"_id": product_id})
            if product:
                return product
        if isinstance(product_id, str) and product_id:
            # try string representation of object id first
            try:
                object_id = ObjectId(product_id)
                product = database["credit_cards"].find_one({"_id": object_id})
                if product:
                    return product
            except Exception:
                pass
            product = database["credit_cards"].find_one({"slug": product_id})
            if product:
                return product
        return None

    @api_bp.post("/ap2/mandates/<mandate_id>/execute")
    def ap2_execute_mandate(mandate_id: str):
        user = g.current_user
        object_id = validate_object_id(mandate_id)
        mandate = database["mandates"].find_one({"_id": object_id, "userId": user["_id"]})
        if not mandate:
            raise NotFound("Mandate not found")

        if mandate.get("status") != "approved":
            raise BadRequest("mandate not approved")

        mandate_type = (mandate.get("type") or "").lower()
        payload = mandate.get("data") or {}
        if not isinstance(payload, dict):
            payload = {}

        intent = (payload.get("intent") or payload.get("type") or "").lower()

        if mandate_type == "intent" and intent == "apply_card":
            slug_value = None
            for key in ("product_slug", "slug"):
                candidate = payload.get(key)
                if isinstance(candidate, str) and candidate.strip():
                    slug_value = candidate.strip()
                    break
            if not slug_value:
                raise BadRequest("product_slug required")

            product = _lookup_credit_card_by_reference(slug_value, payload.get("card_product_id"))
            if not product:
                raise BadRequest("unknown product_slug")

            now = datetime.utcnow()

            application = database["applications"].find_one(
                {
                    "userId": user["_id"],
                    "product_slug": slug_value,
                }
            )

            product_name = payload.get("product_name") or product.get("product_name")
            issuer_name = payload.get("issuer") or product.get("issuer")

            application_updates = {
                "product_name": product_name,
                "issuer": issuer_name,
                "card_product_id": product.get("_id"),
                "updated_at": now,
                "status": "approved",
            }

            if application:
                database["applications"].update_one(
                    {"_id": application["_id"]},
                    {
                        "$set": {**application_updates, "applied_at": now},
                        "$setOnInsert": {"created_at": now},
                    },
                )
            else:
                application_document = {
                    "userId": user["_id"],
                    "product_slug": slug_value,
                    "status": "approved",
                    "created_at": now,
                    "updated_at": now,
                    "applied_at": now,
                    "product_name": product_name,
                    "issuer": issuer_name,
                    "card_product_id": product.get("_id"),
                }
                database["applications"].insert_one(application_document)

            account_matchers: List[Any] = []
            product_id = product.get("_id")
            if product_id:
                account_matchers.append({"card_product_id": product_id})
                account_matchers.append({"card_product_id": str(product_id)})
            account_matchers.append({"card_product_slug": slug_value})

            existing_account = database["accounts"].find_one(
                {
                    "userId": user["_id"],
                    "account_type": "credit_card",
                    "$or": account_matchers,
                }
            )

            account_updates = {
                "issuer": issuer_name,
                "network": product.get("network"),
                "nickname": product_name,
                "card_product_id": product_id,
                "card_product_slug": product.get("slug"),
                "status": "Applied",
                "applied_at": now,
                "updated_at": now,
            }

            if existing_account:
                database["accounts"].update_one(
                    {"_id": existing_account["_id"]},
                    {"$set": account_updates, "$setOnInsert": {"created_at": existing_account.get("created_at", now)}},
                )
            else:
                account_document = {
                    "userId": user["_id"],
                    "account_type": "credit_card",
                    "issuer": issuer_name,
                    "network": product.get("network"),
                    "nickname": product_name,
                    "account_mask": "",
                    "card_product_id": product_id,
                    "card_product_slug": product.get("slug"),
                    "status": "Applied",
                    "applied_at": now,
                    "created_at": now,
                    "updated_at": now,
                }
                database["accounts"].insert_one(account_document)

            database["mandates"].update_one(
                {"_id": mandate["_id"]},
                {"$set": {"status": "executed", "updated_at": now}},
            )

            return jsonify({"id": mandate_id, "status": "executed", "result": "card_applied"})

        raise BadRequest("no executor for this mandate")

    # -------- applications --------
    @api_bp.post("/applications")
    def create_application():
        user = g.current_user
        payload = request.get_json(force=True) or {}

        slug = payload.get("slug")
        product_slug = payload.get("product_slug") or payload.get("productSlug")
        product_name = payload.get("product_name")
        issuer = payload.get("issuer")
        card_id_raw = payload.get("card_id") or payload.get("cardId")

        card_object_id: Optional[ObjectId] = None
        card_doc: Optional[Dict[str, Any]] = None

        if card_id_raw:
            try:
                card_object_id = validate_object_id(str(card_id_raw))
            except NotFound as exc:
                raise BadRequest("Invalid card_id format") from exc

            card_doc = database["accounts"].find_one(
                {
                    "_id": card_object_id,
                    "userId": user["_id"],
                    "account_type": "credit_card",
                }
            )
            if not card_doc:
                raise NotFound("Card not found")

        slug_value: Optional[str] = None
        for candidate in (slug, product_slug):
            if isinstance(candidate, str) and candidate.strip():
                slug_value = candidate.strip()
                break

        if not slug_value and card_doc:
            product_ref = card_doc.get("card_product_id") or card_doc.get("product_slug")
            if isinstance(product_ref, ObjectId):
                product_ref = str(product_ref)
            if isinstance(product_ref, str) and product_ref.strip():
                slug_value = product_ref.strip()

        catalog_product: Optional[Dict[str, Any]] = None
        if slug_value:
            catalog_product = database["credit_cards"].find_one({"slug": slug_value})

        if not catalog_product and card_doc:
            product_ref = card_doc.get("card_product_id")
            if isinstance(product_ref, ObjectId):
                catalog_product = database["credit_cards"].find_one({"_id": product_ref})
            elif isinstance(product_ref, str) and product_ref.strip():
                catalog_product = database["credit_cards"].find_one({"slug": product_ref.strip()})

        if not slug_value and catalog_product:
            slug_candidate = catalog_product.get("slug") or catalog_product.get("product_slug")
            if isinstance(slug_candidate, str) and slug_candidate.strip():
                slug_value = slug_candidate.strip()

        if not slug_value:
            raise BadRequest("Provide card_id or product_slug")

        if card_doc and not product_name:
            product_name = card_doc.get("productName") or card_doc.get("nickname")
        if card_doc and not issuer:
            issuer = card_doc.get("issuer")

        if catalog_product:
            product_name = product_name or catalog_product.get("product_name")
            issuer = issuer or catalog_product.get("issuer")

        if not isinstance(product_name, str) or not product_name.strip():
            raise BadRequest("product_name is required")
        if not isinstance(issuer, str) or not issuer.strip():
            raise BadRequest("issuer is required")

        document: Dict[str, Any] = {
            "userId": user["_id"],
            "product_slug": slug_value,
            "product_name": product_name.strip(),
            "issuer": issuer.strip(),
            "status": "started",
            "applied_at": datetime.utcnow(),
        }

        if catalog_product and catalog_product.get("network"):
            document["network"] = catalog_product.get("network")
        if card_object_id is not None:
            document["card_id"] = card_object_id

        result = database["applications"].insert_one(document)

        return jsonify({"status": "ok", "applicationId": str(result.inserted_id)}), 201

<<<<<<< HEAD

=======
    # -------- chat --------
>>>>>>> 72fb9400
    @api_bp.post("/chat")
    def chat_with_finbot():
        user = g.current_user
        payload = request.get_json(force=True) or {}

        new_message = payload.get("newMessage")
        if not isinstance(new_message, str) or not new_message.strip():
            raise BadRequest("newMessage is required")
        message_text = new_message.strip()

        history_payload = payload.get("history")
        history: List[Dict[str, str]] = []
        if isinstance(history_payload, list):
            for entry in history_payload[-20:]:
                if not isinstance(entry, dict):
                    continue
                author = entry.get("author")
                content = entry.get("content")
                if author in ("user", "assistant") and isinstance(content, str) and content.strip():
<<<<<<< HEAD
                    history.append({
                        "author": author,
                        "content": content.strip(),
                        "timestamp": entry.get("timestamp"),
                    })

        window_days = int(payload.get("window") or 90)

        # spend mix for recs
        mix, _total_spend, _ = compute_user_mix(database, user["_id"], window_days, None)

        # compact JSON context for Gemini
        llm_context = build_llm_context(database, user["_id"], window_days)

        # optional: seed top 3 recs
=======
                    history.append(
                        {"author": author, "content": content.strip(), "timestamp": entry.get("timestamp")}
                    )

        window_days = int(payload.get("window") or 90)

        mix, _total_spend, _ = compute_user_mix(database, user["_id"], window_days, None)
        llm_context = build_llm_context(database, user["_id"], window_days)

        # seed recs
>>>>>>> 72fb9400
        recommendations: List[Dict[str, Any]] = []
        monthly_total = llm_context.get("monthly_spend_estimate") or (1000.0 if mix else 0.0)
        if mix and monthly_total > 0:
            catalog_cards = list(database["credit_cards"].find({"active": True}))
            if catalog_cards:
                scored = score_catalog(catalog_cards, mix, monthly_total, window_days, limit=3)
                for card in scored[:3]:
<<<<<<< HEAD
                    recommendations.append({
                        "product_name": card.get("product_name"),
                        "issuer": card.get("issuer"),
                        "net": card.get("net"),
                        "slug": card.get("slug"),
                    })

        # call Gemini
        response_text = generate_chat_response(
            user_spend_mix=mix,          # <<< use the correct parameter name
=======
                    recommendations.append(
                        {
                            "product_name": card.get("product_name"),
                            "issuer": card.get("issuer"),
                            "net": card.get("net"),
                            "slug": card.get("slug"),
                        }
                    )

        response_text = generate_chat_response(
            user_spend_mix=mix,
>>>>>>> 72fb9400
            recommendations=recommendations,
            history=history,
            new_message=message_text,
            context=llm_context,
        )
<<<<<<< HEAD

        timestamp = datetime.utcnow().isoformat(timespec="seconds") + "Z"
        return jsonify({"reply": response_text, "timestamp": timestamp})


=======
        timestamp = datetime.utcnow().isoformat(timespec="seconds") + "Z"
        return jsonify({"reply": response_text, "timestamp": timestamp})

    # -------- rewards --------
>>>>>>> 72fb9400
    @api_bp.get("/rewards/estimate")
    def rewards_estimate():
        user = g.current_user
        window_days = parse_window_days(30)

        slug_param = request.args.get("cardSlug") or request.args.get("slug")
        card_id_param = request.args.get("cardId")

        account = None
        product = None

        if card_id_param:
            try:
                card_object_id = validate_object_id(card_id_param)
            except NotFound as exc:
                raise BadRequest("invalid cardId") from exc
            account = database["accounts"].find_one(
                {
                    "_id": card_object_id,
                    "userId": user["_id"],
                    "account_type": "credit_card",
                }
            )
            if not account:
                raise NotFound("Card not found")
            if not slug_param:
                slug_param = account.get("card_product_slug") or account.get("product_slug")
            product = _lookup_credit_card_by_reference(slug_param, account.get("card_product_id"))

        if slug_param and not product:
            product = _lookup_credit_card_by_reference(slug_param, None)

        if not product and slug_param:
            raise NotFound("Card product not found")

        if not product and account:
            product = _lookup_credit_card_by_reference(account.get("card_product_slug"), account.get("card_product_id"))

        if not product:
            raise BadRequest("cardSlug required")

        card_object_ids = None
        if account:
            card_object_ids = [account["_id"]]

        transactions = load_transactions(database, user["_id"], window_days, card_object_ids)
        rewards = compute_month_earnings(product, transactions)

        response = {
            "windowDays": window_days,
            "cardSlug": product.get("slug"),
            "cardName": product.get("product_name"),
            "totalCashback": rewards.get("total_cashback", 0.0),
            "totalSpend": rewards.get("total_spend", 0.0),
            "effectiveRate": rewards.get("effective_rate", 0.0),
            "baseRate": rewards.get("base_rate", 0.0),
            "byCategory": rewards.get("by_category", []),
        }

        if account:
            response["cardId"] = str(account["_id"])

        return jsonify(response)

    @api_bp.post("/rewards/compare")
    def rewards_compare():
        g.current_user  # ensure auth
        payload = request.get_json(force=True) or {}

        raw_mix = payload.get("mix") or payload.get("category_mix") or {}
        if not isinstance(raw_mix, dict):
            raise BadRequest("mix must be an object")

        mix, total = normalize_mix(raw_mix)

        try:
            window_days = int(payload.get("window") or payload.get("windowDays") or 30)
        except (TypeError, ValueError):
            window_days = 30
        if window_days <= 0:
            window_days = 30

        cards_payload = payload.get("cards") or []
        if not isinstance(cards_payload, list):
            raise BadRequest("cards must be an array")

        slugs: List[str] = []
        for entry in cards_payload:
            if isinstance(entry, str) and entry.strip():
                slugs.append(entry.strip())
            elif isinstance(entry, dict):
                slug_value = entry.get("slug") or entry.get("cardSlug")
                if isinstance(slug_value, str) and slug_value.strip():
                    slugs.append(slug_value.strip())

        if not slugs or not mix or total <= 0:
            return jsonify(
                {
                    "mix": mix,
                    "monthly_spend": round(total, 2),
                    "windowDays": window_days,
                    "cards": [],
                }
            )

        catalog_cards = list(database["credit_cards"].find({"slug": {"$in": slugs}}))
        if not catalog_cards:
            return jsonify(
                {
                    "mix": mix,
                    "monthly_spend": round(total, 2),
                    "windowDays": window_days,
                    "cards": [],
                }
            )

        scored = score_catalog(catalog_cards, mix, total, window_days, limit=len(catalog_cards))
        return jsonify(
            {
                "mix": mix,
                "monthly_spend": round(total, 2),
                "windowDays": window_days,
                "cards": scored,
            }
        )

    # -------- cards --------
    @api_bp.get("/cards")
    def list_cards():
        user = g.current_user
        cards = (
            database["accounts"]
            .find({"userId": user["_id"], "account_type": "credit_card"})
            .sort("nickname", ASCENDING)
        )
        return jsonify([format_card_row(card) for card in cards])

    @api_bp.get("/cards/debug")
    def debug_cards():
        """Debug endpoint to help troubleshoot card data issues"""
        user = g.current_user

        # Check all cards in the database
        all_cards = list(database["accounts"].find({"account_type": "credit_card"}))
        user_cards = list(database["accounts"].find({"userId": user["_id"], "account_type": "credit_card"}))

        return jsonify(
            {
                "user_id": str(user["_id"]),
                "user_email": user.get("email"),
                "total_cards_in_db": len(all_cards),
                "user_cards_count": len(user_cards),
                "all_cards_preview": [
                    {
                        "id": str(card["_id"]),
                        "userId": str(card.get("userId", "N/A")),
                        "nickname": card.get("nickname", "N/A"),
                        "issuer": card.get("issuer", "N/A"),
                        "account_type": card.get("account_type", "N/A"),
                    }
                    for card in all_cards[:10]  # Limit to first 10 for debugging
                ],
                "user_cards": [format_card_row(card) for card in user_cards],
            }
        )

    @api_bp.post("/cards/import")
    def import_existing_card():
        """Import an existing card by updating its userId to the current user"""
        user = g.current_user
        payload = request.get_json(silent=True) or {}
        card_id = payload.get("card_id")

        if not card_id:
            raise BadRequest("card_id is required")

        try:
            card_object_id = validate_object_id(card_id)
        except Exception:
            raise BadRequest("Invalid card_id format")

        # Find the card
        card = database["accounts"].find_one(
            {"_id": card_object_id, "account_type": "credit_card"}
        )
        if not card:
            raise NotFound("Card not found")

        # Update the card to belong to the current user
        database["accounts"].update_one(
            {"_id": card_object_id},
            {"$set": {"userId": user["_id"], "updated_at": datetime.utcnow()}},
        )

        return jsonify({"id": str(card_object_id), "message": "Card imported successfully"}), 200

    @api_bp.post("/cards")
    def add_card():
        user = g.current_user
        payload = request.get_json(silent=True) or {}

        required_fields = ["issuer", "network", "mask", "expiry_month", "expiry_year"]
        mapped_payload = {
            "nickname": payload.get("nickname"),
            "issuer": payload.get("issuer"),
            "network": payload.get("network"),
            "account_mask": payload.get("mask") or payload.get("account_mask"),
            "expiry_month": payload.get("expiry_month"),
            "expiry_year": payload.get("expiry_year"),
            "card_product_id": payload.get("card_product_id"),
        }
        for field in required_fields:
            key = "account_mask" if field == "mask" else field
            value = mapped_payload.get(key)
            if value in (None, ""):
                raise BadRequest(f"{field} is required")

        mask_raw = str(mapped_payload["account_mask"]).strip()
        mask_digits = "".join(ch for ch in mask_raw if ch.isdigit())
        last4 = mask_digits[-4:]
        if len(last4) != 4 or not last4.isdigit():
            raise BadRequest("mask (last4) must be 4 digits")

        try:
            expiry_month = int(mapped_payload["expiry_month"])
        except (TypeError, ValueError):
            raise BadRequest("expiry_month must be a number")
        if expiry_month < 1 or expiry_month > 12:
            raise BadRequest("expiry_month must be between 1 and 12")

        try:
            expiry_year = int(mapped_payload["expiry_year"])
        except (TypeError, ValueError):
            raise BadRequest("expiry_year must be a number")
        current_year = datetime.utcnow().year
        if expiry_year < current_year or expiry_year > current_year + 20:
            raise BadRequest("expiry_year must be within a valid range")

        nickname = mapped_payload["nickname"]
        if nickname is not None:
            if not isinstance(nickname, str):
                raise BadRequest("nickname must be a string")
            nickname = nickname.strip()
            if not nickname:
                nickname = None

        card_product_id = mapped_payload.get("card_product_id")
        if isinstance(card_product_id, str):
            card_product_id = card_product_id.strip() or None
        elif card_product_id is not None:
            raise BadRequest("card_product_id must be a string")

        document = {
            "userId": user["_id"],
            "account_type": "credit_card",
            "nickname": nickname,
            "issuer": mapped_payload["issuer"],
            "network": mapped_payload["network"],
            "account_mask": last4,
            "expiry_month": expiry_month,
            "expiry_year": expiry_year,
            "card_product_id": card_product_id,
            "status": payload.get("status", "Active"),
            "last_sync": payload.get("last_sync"),
            "created_at": datetime.utcnow(),
            "updated_at": datetime.utcnow(),
        }
        if isinstance(document["last_sync"], str):
            try:
                document["last_sync"] = datetime.fromisoformat(document["last_sync"].replace("Z", "+00:00"))
            except ValueError:
                document["last_sync"] = datetime.utcnow()

        result = database["accounts"].insert_one(document)

        # try to backfill mock txns for demo
        try:
            generate_mock_transactions(
                database,
                str(user["_id"]),
                str(result.inserted_id),
                N=15,
                days=60,
                seed_version="v1",
            )
        except Exception as e:
            app.logger.warning(f"mock generation failed for account {result.inserted_id}: {e}")

        return jsonify({"id": str(result.inserted_id)}), 201

    def get_card_or_404(card_id: str, user: Dict[str, Any]) -> Dict[str, Any]:
        card = database["accounts"].find_one(
            {"_id": validate_object_id(card_id), "userId": user["_id"], "account_type": "credit_card"}
        )
        if not card:
            raise NotFound("Card not found")
        return card

    @api_bp.get("/cards/<card_id>")
    def card_details(card_id: str):
        user = g.current_user
        card = get_card_or_404(card_id, user)
        detail = format_card_row(card)
        detail["mask"] = card.get("account_mask", "")
        detail["productName"] = card.get("productName")

        if not detail.get("productName") and card.get("card_product_id"):
            product = database["credit_cards"].find_one({"_id": card.get("card_product_id")})
            if not product:
                product = database["credit_cards"].find_one({"product_id": card.get("card_product_id")})
        else:
            product = None

        if not product and card.get("card_product_id"):
            product = database["credit_cards"].find_one({"card_product_id": card.get("card_product_id")})
        if not product:
            product = database["credit_cards"].find_one(
                {"issuer": card.get("issuer"), "product_name": card.get("nickname")}
            )

        if product:
            detail["productName"] = product.get("product_name")
            detail["features"] = product.get("features", [])

        window_days = 30
        cutoff = datetime.utcnow() - timedelta(days=window_days)
        txns = list(
            database["transactions"].find(
                {"userId": user["_id"], "accountId": card["_id"], "date": {"$gte": cutoff}}
            )
        )
        total, count, by_category = calculate_summary(txns)
        detail["summary"] = {
            "windowDays": window_days,
            "spend": round(total, 2),
            "txns": count,
            "byCategory": [
                {"name": name, "total": round(value, 2)}
                for name, value in sorted(by_category.items(), key=lambda item: item[1], reverse=True)
            ],
        }
        return jsonify(detail)

    @api_bp.patch("/cards/<card_id>")
    def update_card(card_id: str):
        user = g.current_user
        card = get_card_or_404(card_id, user)
        payload = request.get_json(silent=True) or {}
        updates: Dict[str, Any] = {}
        if "nickname" in payload:
            if payload["nickname"] is not None and not isinstance(payload["nickname"], str):
                raise BadRequest("nickname must be a string")
            updates["nickname"] = payload["nickname"]
        if "card_product_id" in payload:
            if payload["card_product_id"] is not None and not isinstance(payload["card_product_id"], str):
                raise BadRequest("card_product_id must be a string")
            updates["card_product_id"] = payload["card_product_id"]
        if not updates:
            return jsonify(format_card_row(card))
        updates["updated_at"] = datetime.utcnow()
        database["accounts"].update_one({"_id": card["_id"]}, {"$set": updates})
        card.update(updates)
        return jsonify(format_card_row(card))

    @api_bp.delete("/cards/<card_id>")
    def delete_card(card_id: str):
        user = g.current_user
        card = get_card_or_404(card_id, user)
        database["accounts"].delete_one({"_id": card["_id"]})
        return ("", 204)

    # -------- misc / admin-ish --------
    @app.route("/api/health", methods=["GET"])
    def health_check():
        return jsonify({"status": "ok"})

    @app.errorhandler(Unauthorized)
    def handle_unauthorized(error):
        response = jsonify({"error": "unauthorized", "message": str(error)})
        response.status_code = 401
        return response

    @app.errorhandler(BadRequest)
    def handle_bad_request(error):
        response = jsonify({"error": "bad_request", "message": str(error)})
        response.status_code = 400
        return response

    @app.errorhandler(Forbidden)
    def handle_forbidden(error):
        response = jsonify({"error": "forbidden", "message": str(error)})
        response.status_code = 403
        return response

    @app.errorhandler(NotFound)
    def handle_not_found(error):
        response = jsonify({"error": "not_found", "message": str(error)})
        response.status_code = 404
        return response

    # -------- utilities --------
    @api_bp.get("/merchants/all")
    def list_all_merchants():
        """
        Return all seeded merchants (not user-specific).
        Supports optional limit/offset to avoid huge payloads.
        GET /api/merchants/all?limit=1000&offset=0
        """
        db = app.config["MONGO_DB"]
        coll = db["merchants"]

        limit_raw = request.args.get("limit", 1000)
        offset_raw = request.args.get("offset", 0)

        try:
            limit = max(1, min(int(limit_raw), 5000))  # hard cap
            offset = max(0, int(offset_raw))
        except (TypeError, ValueError):
            raise BadRequest("limit/offset must be integers")

        cursor = (
            coll.find(
                {},
                {
                    "_id": 1,
                    "name": 1,
                    "slug": 1,
                    "mcc": 1,
                    "primaryCategory": 1,
                    "brandGroup": 1,
                    "aliases": 1,
                    "domains": 1,
                    "tags": 1,
                },
            )
            .sort("name", ASCENDING)
            .skip(offset)
            .limit(limit)
        )

        items = [
            {
                "id": str(doc["_id"]),
                "name": doc.get("name", ""),
                "slug": doc.get("slug", ""),
                "mcc": doc.get("mcc"),
                "primaryCategory": doc.get("primaryCategory"),
                "brandGroup": doc.get("brandGroup"),
                "aliases": doc.get("aliases", []),
                "domains": doc.get("domains", []),
                "tags": doc.get("tags", []),
            }
            for doc in cursor
        ]

        total = coll.estimated_document_count()
        return jsonify({"items": items, "total": total, "limit": limit, "offset": offset})

    @api_bp.get("/cards/with-product")
    def list_cards_with_product():
        """
        Return the current user's credit cards joined with the credit_cards catalog.
        Joins accounts.card_product_id (slug) -> credit_cards.slug
        """
        user = g.current_user
        pipeline = [
            {"$match": {"userId": user["_id"], "account_type": "credit_card"}},
            {
                "$lookup": {
                    "from": "credit_cards",
                    "localField": "card_product_id",  # slug stored in accounts
                    "foreignField": "slug",           # slug in credit_cards
                    "as": "product",
                }
            },
            {"$unwind": "$product"},
            {
                "$project": {
                    "account_id": {"$toString": "$_id"},
                    "nickname": 1,
                    "issuer": 1,
                    "network": 1,
                    "account_mask": 1,
                    "card_product_id": 1,
                    "product_slug": "$product.slug",
                    "product_name": "$product.product_name",
                    "product_issuer": "$product.issuer",
                    "base_cashback": "$product.base_cashback",
                    "rewards": "$product.rewards",
                    "annual_fee": "$product.annual_fee",
                    "active": "$product.active",
                }
            },
        ]
        rows = list(database["accounts"].aggregate(pipeline))
        return jsonify(rows)

    @api_bp.route("/recommendations/best-card", methods=["GET", "POST"])
    def best_card_for_merchant():
        user = g.current_user

        # read inputs from JSON (POST) or query params (GET)
        if request.method == "POST":
            data = request.get_json(silent=True) or {}
            merchant = (data.get("merchant") or "").strip()
            spend = float(data.get("assumedMonthlySpend") or 150)
            selected_ids = data.get("selectedCardIds") or []
        else:
            merchant = (request.args.get("merchant") or "").strip()
            spend = float(request.args.get("spend") or 150)
            selected_ids = request.args.getlist("selectedCardIds")

        if not merchant:
            raise BadRequest("merchant is required")

        # normalize merchant -> category
        m = database["merchants"].find_one(
            {"$or": [{"name": merchant}, {"aliases": merchant}, {"slug": merchant.lower()}]}
        )
        if not m:
            raise NotFound("Merchant not found")
        category = normalize_merchant_category(m)

        # user cards + products
        pipeline = [
            {"$match": {"userId": user["_id"], "account_type": "credit_card"}},
            {"$lookup": {"from": "credit_cards", "localField": "card_product_id", "foreignField": "slug", "as": "product"}},
            {"$unwind": "$product"},
        ]
        # optional filter by selected ids
        try:
            obj_ids = [ObjectId(x) for x in selected_ids] if selected_ids else []
            if obj_ids:
                pipeline.insert(0, {"$match": {"_id": {"$in": obj_ids}}})
        except Exception:
            pass

        owned_rows = list(database["accounts"].aggregate(pipeline))

        # score owned
        owned = []
        for row in owned_rows:
            prod = row["product"]
            pct = float(earn_percent_for_product(prod, category, spend))
            owned.append(
                {
                    "accountId": str(row["_id"]),
                    "nickname": row.get("nickname") or prod.get("product_name"),
                    "issuer": row.get("issuer") or prod.get("issuer"),
                    "rewardRateText": f"{int(round(pct * 100))}% {category}",
                    "percentBack": pct,
                }
            )
        best_owned = max(owned, key=lambda x: x["percentBack"]) if owned else None
        best_owned_pct = float(best_owned["percentBack"]) if best_owned else 0.0

        # alternatives not owned
        owned_slugs = {row["product"]["slug"] for row in owned_rows}
        alts = []
        for prod in database["credit_cards"].find({"active": True, "slug": {"$nin": list(owned_slugs)}}):
            pct = float(earn_percent_for_product(prod, category, spend))
            diff = max(0.0, pct - best_owned_pct)
            est = round(diff * spend, 2) if spend else None
            alts.append(
                {
                    "id": prod.get("slug"),
                    "name": prod.get("product_name"),
                    "issuer": prod.get("issuer"),
                    "rewardRateText": f"{int(round(pct * 100))}% {category}",
                    "percentBack": pct,
                    "estSavingsMonthly": est,
                }
            )
        alts.sort(key=lambda x: x["percentBack"], reverse=True)
        alts = alts[:3]

        return jsonify(
            {
                "merchant": m.get("name"),
                "category": category,
                "assumedMonthlySpend": spend,
                "bestOwned": best_owned,
                "youHaveThisCard": bool(best_owned),
                "alternatives": alts,
            }
        )

    @api_bp.post("/transactions/mock/generate")
    def generate_mock_for_account():
        """
        Generate seeded synthetic transactions for a single account.
        Body: { "account_id": "<ObjectId string>", "count": 120, "days": 60, "seed_version": "v1" }
        """
        user = g.current_user
        body = request.get_json(silent=True) or {}
        account_id_str = body.get("account_id")
        if not account_id_str:
            raise BadRequest("account_id is required")

        try:
            account_oid = validate_object_id(account_id_str)
        except Exception:
            raise BadRequest("account_id must be a valid ObjectId string")

        # ensure the account belongs to this user
        acct = app.config["MONGO_DB"]["accounts"].find_one(
            {"_id": account_oid, "userId": user["_id"], "account_type": "credit_card"}
        )
        if not acct:
            raise NotFound("Account not found")

        N = int(body.get("count", 120))
        days = int(body.get("days", 60))
        seed_version = str(body.get("seed_version", "v1"))

        inserted = generate_mock_transactions(
            app.config["MONGO_DB"],
            str(user["_id"]),
            str(account_oid),
            N=N,
            days=days,
            seed_version=seed_version,
        )
        return jsonify({"ok": True, "inserted": inserted})

    # mount blueprint
    app.register_blueprint(api_bp)

    return app


if __name__ == "__main__":
    # Create and run the Flask app directly (use Flask CLI in production)
    app = create_app()
    port = int(os.environ.get("PORT", "8000"))
    debug = os.environ.get("FLASK_DEBUG", "1") in ("1", "true", "True")
    app.run(host="0.0.0.0", port=port, debug=debug)
<|MERGE_RESOLUTION|>--- conflicted
+++ resolved
@@ -286,38 +286,49 @@
         raise Unauthorized("Unable to load profile")
     return user_doc
 
-def build_llm_context(database, user_id: ObjectId, window_days: int = 90, card_object_ids=None) -> Dict[str, Any]:
+
+# -------------------------
+# Spend + LLM helpers
+# -------------------------
+
+def build_llm_context(
+        database,
+        user_id: ObjectId,
+        window_days: int = 90,
+        card_object_ids: Optional[List[ObjectId]] = None,
+) -> Dict[str, Any]:
     """
-    Produce a small JSON packet Gemini can use.
-    Keep it < ~2–3 KB. No PII beyond first name if you want.
+    Produce a compact JSON packet Gemini can use.
+    Keep it ~2–3 KB. Avoid PII beyond first name if possible.
     """
     txns = load_transactions(database, user_id, window_days, card_object_ids)
     breakdown = aggregate_spend_details(txns)
 
-    # top categories and merchants
     top_cats = breakdown["categories"][:6]
     top_merchants = breakdown["merchants"][:10]
 
-    # simple recurring guess: same merchant seen >= 3 times
     rec = [m for m in top_merchants if m["count"] >= 3]
 
-    # estimate monthly spend from window
     monthly_est = 0.0
     if window_days > 0 and breakdown["total"] > 0:
         monthly_est = round((breakdown["total"] / window_days) * 30, 2)
 
-    # owned cards (lightweight)
-    owned = list(database["accounts"].find(
-        {"userId": user_id, "account_type": "credit_card"},
-        {"_id": 1, "issuer": 1, "network": 1, "nickname": 1, "card_product_slug": 1}
-    ))
-    owned_cards = [{
-        "accountId": str(c["_id"]),
-        "issuer": c.get("issuer"),
-        "network": c.get("network"),
-        "nickname": c.get("nickname"),
-        "product_slug": c.get("card_product_slug"),
-    } for c in owned]
+    owned = list(
+        database["accounts"].find(
+            {"userId": user_id, "account_type": "credit_card"},
+            {"_id": 1, "issuer": 1, "network": 1, "nickname": 1, "card_product_slug": 1},
+        )
+    )
+    owned_cards = [
+        {
+            "accountId": str(c["_id"]),
+            "issuer": c.get("issuer"),
+            "network": c.get("network"),
+            "nickname": c.get("nickname"),
+            "product_slug": c.get("card_product_slug"),
+        }
+        for c in owned
+    ]
 
     return {
         "window_days": window_days,
@@ -335,50 +346,38 @@
         "owned_cards": owned_cards,
     }
 
-
-
-# -------------------------
-# Spend + LLM helpers
-# -------------------------
-
-def build_llm_context(
-        database,
-        user_id: ObjectId,
-        window_days: int = 90,
-        card_object_ids: Optional[List[ObjectId]] = None,
-) -> Dict[str, Any]:
+def build_llm_context(database, user_id: ObjectId, window_days: int = 90, card_object_ids=None) -> Dict[str, Any]:
     """
-    Produce a compact JSON packet Gemini can use.
-    Keep it ~2–3 KB. Avoid PII beyond first name if possible.
+    Produce a small JSON packet Gemini can use.
+    Keep it < ~2–3 KB. No PII beyond first name if you want.
     """
     txns = load_transactions(database, user_id, window_days, card_object_ids)
     breakdown = aggregate_spend_details(txns)
 
+    # top categories and merchants
     top_cats = breakdown["categories"][:6]
     top_merchants = breakdown["merchants"][:10]
 
+    # simple recurring guess: same merchant seen >= 3 times
     rec = [m for m in top_merchants if m["count"] >= 3]
 
+    # estimate monthly spend from window
     monthly_est = 0.0
     if window_days > 0 and breakdown["total"] > 0:
         monthly_est = round((breakdown["total"] / window_days) * 30, 2)
 
-    owned = list(
-        database["accounts"].find(
-            {"userId": user_id, "account_type": "credit_card"},
-            {"_id": 1, "issuer": 1, "network": 1, "nickname": 1, "card_product_slug": 1},
-        )
-    )
-    owned_cards = [
-        {
-            "accountId": str(c["_id"]),
-            "issuer": c.get("issuer"),
-            "network": c.get("network"),
-            "nickname": c.get("nickname"),
-            "product_slug": c.get("card_product_slug"),
-        }
-        for c in owned
-    ]
+    # owned cards (lightweight)
+    owned = list(database["accounts"].find(
+        {"userId": user_id, "account_type": "credit_card"},
+        {"_id": 1, "issuer": 1, "network": 1, "nickname": 1, "card_product_slug": 1}
+    ))
+    owned_cards = [{
+        "accountId": str(c["_id"]),
+        "issuer": c.get("issuer"),
+        "network": c.get("network"),
+        "nickname": c.get("nickname"),
+        "product_slug": c.get("card_product_slug"),
+    } for c in owned]
 
     return {
         "window_days": window_days,
@@ -395,6 +394,7 @@
         "recurring_merchants": [{"name": m["name"], "count": m["count"]} for m in rec],
         "owned_cards": owned_cards,
     }
+
 
 
 def parse_window_days(default: int = 30) -> int:
@@ -1420,11 +1420,7 @@
 
         return jsonify({"status": "ok", "applicationId": str(result.inserted_id)}), 201
 
-<<<<<<< HEAD
-
-=======
     # -------- chat --------
->>>>>>> 72fb9400
     @api_bp.post("/chat")
     def chat_with_finbot():
         user = g.current_user
@@ -1444,23 +1440,6 @@
                 author = entry.get("author")
                 content = entry.get("content")
                 if author in ("user", "assistant") and isinstance(content, str) and content.strip():
-<<<<<<< HEAD
-                    history.append({
-                        "author": author,
-                        "content": content.strip(),
-                        "timestamp": entry.get("timestamp"),
-                    })
-
-        window_days = int(payload.get("window") or 90)
-
-        # spend mix for recs
-        mix, _total_spend, _ = compute_user_mix(database, user["_id"], window_days, None)
-
-        # compact JSON context for Gemini
-        llm_context = build_llm_context(database, user["_id"], window_days)
-
-        # optional: seed top 3 recs
-=======
                     history.append(
                         {"author": author, "content": content.strip(), "timestamp": entry.get("timestamp")}
                     )
@@ -1471,7 +1450,6 @@
         llm_context = build_llm_context(database, user["_id"], window_days)
 
         # seed recs
->>>>>>> 72fb9400
         recommendations: List[Dict[str, Any]] = []
         monthly_total = llm_context.get("monthly_spend_estimate") or (1000.0 if mix else 0.0)
         if mix and monthly_total > 0:
@@ -1479,18 +1457,6 @@
             if catalog_cards:
                 scored = score_catalog(catalog_cards, mix, monthly_total, window_days, limit=3)
                 for card in scored[:3]:
-<<<<<<< HEAD
-                    recommendations.append({
-                        "product_name": card.get("product_name"),
-                        "issuer": card.get("issuer"),
-                        "net": card.get("net"),
-                        "slug": card.get("slug"),
-                    })
-
-        # call Gemini
-        response_text = generate_chat_response(
-            user_spend_mix=mix,          # <<< use the correct parameter name
-=======
                     recommendations.append(
                         {
                             "product_name": card.get("product_name"),
@@ -1502,24 +1468,15 @@
 
         response_text = generate_chat_response(
             user_spend_mix=mix,
->>>>>>> 72fb9400
             recommendations=recommendations,
             history=history,
             new_message=message_text,
             context=llm_context,
         )
-<<<<<<< HEAD
-
         timestamp = datetime.utcnow().isoformat(timespec="seconds") + "Z"
         return jsonify({"reply": response_text, "timestamp": timestamp})
 
-
-=======
-        timestamp = datetime.utcnow().isoformat(timespec="seconds") + "Z"
-        return jsonify({"reply": response_text, "timestamp": timestamp})
-
     # -------- rewards --------
->>>>>>> 72fb9400
     @api_bp.get("/rewards/estimate")
     def rewards_estimate():
         user = g.current_user
