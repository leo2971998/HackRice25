--- conflicted
+++ resolved
@@ -1,4 +1,4 @@
-import type { KeyboardEvent } from "react"
+import { KeyboardEvent } from "react"
 import { Button } from "@/components/ui/button"
 import { Pencil, Trash2 } from "lucide-react"
 import type { CardRow as CardRowType } from "@/types/api"
@@ -21,18 +21,11 @@
 
     const title =
         card.nickname ||
-<<<<<<< HEAD
-        [card.issuer, card.network].filter(Boolean).join(" ") ||
-        "Credit card"
-
-    const mask = card.mask ? `•••• ${card.mask}` : "•••• •••• •••• ••••"
-=======
         card.productName ||
         "Credit card"
 
     const issuerNet = [card.issuer, card.network].filter(Boolean).join(" • ")
     const mask = card.account_mask ? `•••• ${card.account_mask}` : undefined
->>>>>>> 666c72d6
     const expires = card.expires ? `Exp ${card.expires}` : undefined
     const creditLimit = card.credit_limit != null ? `$${Number(card.credit_limit).toLocaleString()}` : undefined
     const balance = (card as any).balance != null ? `$${Number((card as any).balance).toLocaleString()}` : undefined
