--- conflicted
+++ resolved
@@ -1,8 +1,5 @@
 // src/hooks/useBudgetPreferences.ts
-<<<<<<< HEAD
 import { useMemo } from "react"
-=======
->>>>>>> 3aaccab1
 import { useMe, useUpdateMe } from "@/hooks/useApi"
 
 /**
@@ -24,7 +21,6 @@
     const { data: me } = useMe()
     const updateMe = useUpdateMe()
 
-<<<<<<< HEAD
     const prefs: BudgetPrefs = useMemo(() => {
         const prefRoot = (me.data?.preferences as any) ?? {}
         // Read from the canonical key first; fall back to legacy shapes if they exist
@@ -42,33 +38,6 @@
         updateMe.mutate({
             preferences: { budget_prefs: { ...prefs, ...patch } } as any,
         })
-=======
-    const prefs: BudgetsPrefs = me?.preferences?.budgets ?? {}
-
-    /** Set the global monthly budget total (or null to unset). */
-    const setMonthlyTotal = (value: number | null) => {
-        updateMe.mutate({
-            preferences: {
-                budgets: {
-                    ...prefs,
-                    monthlyTotal: value,
-                },
-            },
-        })
-    }
-
-    /** Replace (or extend) the per-category budget map. */
-    const setByCategory = (map: Record<string, number>) => {
-        updateMe.mutate({
-            preferences: {
-                budgets: {
-                    ...prefs,
-                    byCategory: { ...(prefs.byCategory ?? {}), ...map },
-                },
-            },
-        })
-    }
->>>>>>> 3aaccab1
 
     /** Set multiple keys in one go; only accepts the canonical keys. */
     const patchBudgets = (patch: Partial<BudgetsPrefs>) => {
