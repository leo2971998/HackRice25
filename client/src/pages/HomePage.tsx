// src/pages/HomePage.tsx
import { useEffect, useMemo, useRef, useState } from "react"
import { ChevronLeft, ChevronRight, ArrowDownRight, ArrowUpRight, Minus, X, Info } from "lucide-react"

import { Button } from "@/components/ui/button"
import { Card, CardContent, CardDescription, CardHeader, CardTitle } from "@/components/ui/card"
import { Checkbox } from "@/components/ui/checkbox"
import { Select, SelectContent, SelectItem, SelectTrigger, SelectValue } from "@/components/ui/select"

import { StatTile } from "@/components/cards/StatTile"
import { DonutChart } from "@/components/charts/DonutChart"
import { PageSection } from "@/components/layout/PageSection"
import { RecommendationsSection } from "@/components/recommendations/RecommendationsSection"

import { useAccounts, useMe, useSpendDetails, useSpendSummary, useTransactions } from "@/hooks/useApi"
import type { CardRow } from "@/types/api"
import { gradientForIssuer } from "@/utils/brand-gradient"

/* ───────────────── formatting helpers ───────────────── */

const currencyLong = new Intl.NumberFormat(undefined, {
    style: "currency",
    currency: "USD",
    maximumFractionDigits: 2,
})
const currencyCompact = new Intl.NumberFormat(undefined, {
    style: "currency",
    currency: "USD",
    notation: "compact",
    maximumFractionDigits: 1,
})
function formatCurrencyTight(n: number) {
    const abs = Math.abs(n)
    return abs >= 10_000 ? currencyCompact.format(n) : currencyLong.format(n)
}
const money = new Intl.NumberFormat("en-US", { style: "currency", currency: "USD" })

type HomeTab = "overview" | "recommendations"
const HOME_TABS: { id: HomeTab; label: string }[] = [
    { id: "overview", label: "Overview" },
    { id: "recommendations", label: "Recommendations" },
]

type SelectionMode = "single" | "multi"

function formatLastSynced(card: CardRow) {
    if (!card.lastSynced) return "Not synced yet"
    const date = new Date(card.lastSynced)
    if (Number.isNaN(date.getTime())) return "Synced recently"
    return `Synced ${date.toLocaleDateString()}`
}

const DETAILS_WINDOW_DAYS = 30

/* ───────── helpers ───────── */
<<<<<<< HEAD
=======

>>>>>>> 3aaccab1
function gradientForCardRow(card?: Partial<CardRow>) {
    const hints: (string | null | undefined)[] = [
        card?.cardProductId,
        (card as any)?.card_product_id,
        (card as any)?.cardProductSlug,
        (card as any)?.card_product_slug,
        (card as any)?.productSlug,
        (card as any)?.productName,
        card?.issuer,
        card?.network,
        (card as any)?.nickname,
    ]
    return gradientForIssuer(...hints.map((hint) => (typeof hint === "string" && hint.length ? hint : undefined)))
}

function monthLabel(d = new Date()) {
    return d.toLocaleString(undefined, { month: "long" })
}

/* ───────── components ───────── */

function SingleCardHero({
                            card,
                            onPrev,
                            onNext,
                        }: {
    card: CardRow
    onPrev: () => void
    onNext: () => void
}) {
    const gradient = gradientForCardRow(card)
    const issuer = card.issuer ?? ""
    const name = (card as any)?.productName ?? card.nickname ?? "Your Card"
    const last4 = (card.mask ?? "").slice(-4) || "0000"

    // touch swipe
    const startRef = useRef<{ x: number; y: number } | null>(null)
    const onTouchStart: React.TouchEventHandler<HTMLDivElement> = (e) => {
        const t = e.changedTouches[0]
        startRef.current = { x: t.clientX, y: t.clientY }
    }
    const onTouchEnd: React.TouchEventHandler<HTMLDivElement> = (e) => {
        if (!startRef.current) return
        const t = e.changedTouches[0]
        const dx = t.clientX - startRef.current.x
        const dy = t.clientY - startRef.current.y
        startRef.current = null
        if (Math.abs(dx) > 40 && Math.abs(dx) > Math.abs(dy)) {
            if (dx < 0) onNext()
            else onPrev()
        }
    }

    return (
        <div className="relative overflow-hidden rounded-3xl" onTouchStart={onTouchStart} onTouchEnd={onTouchEnd}>
            {/* arrows overlayed left/right */}
            <button
                type="button"
                aria-label="Previous card"
                onClick={onPrev}
                className="absolute left-3 top-1/2 z-10 -translate-y-1/2 rounded-full bg-white/20 p-2 backdrop-blur transition hover:bg-white/30 focus:outline-none"
            >
                <ChevronLeft className="h-5 w-5 text-white" />
            </button>
            <button
                type="button"
                aria-label="Next card"
                onClick={onNext}
                className="absolute right-3 top-1/2 z-10 -translate-y-1/2 rounded-full bg-white/20 p-2 backdrop-blur transition hover:bg-white/30 focus:outline-none"
            >
                <ChevronRight className="h-5 w-5 text-white" />
            </button>

            <div className={`relative h-44 w-full rounded-3xl bg-gradient-to-br ${gradient} p-5 text-white`}>
                <div className="pointer-events-none absolute -left-1/4 -top-1/2 h-[220%] w-[150%] rotate-12 bg-white/10 blur-2xl" />
                <div className="relative flex h-full flex-col">
                    <div className="flex items-center justify-between">
                        <div className="text-[11px] font-semibold tracking-[0.18em] opacity-90">
                            {issuer.toUpperCase() || "CARD ISSUER"}
                        </div>
                        {(card.status || "").length ? (
                            <div className="rounded-full border border-white/40 bg-white/15 px-3 py-1 text-[11px] font-semibold">
                                {card.status}
                            </div>
                        ) : null}
                    </div>

                    <div className="mt-1 text-xl font-semibold leading-6 line-clamp-2">{name}</div>

                    {/* bottom line: only the masked card number now */}
                    <div className="mt-auto flex items-end text-xs">
                        <div className="space-x-2 opacity-90">
                            <span>•••• •••• •••• {last4}</span>
                            <span className="hidden sm:inline">SWIPE COACH MEMBER</span>
                        </div>
                    </div>
                </div>
            </div>
            <div className="absolute inset-0 -z-10 rounded-3xl shadow-[0_25px_60px_-15px_rgba(0,0,0,0.35)]" />
        </div>
    )
}

/* Wide 30-day spend card (goes on right above donut) */
function Rolling30WideCard({ value }: { value: number }) {
    return (
        <Card className="rounded-3xl">
            <CardHeader className="p-5 pb-0">
                <CardTitle className="text-lg font-semibold">Rolling 30-day spend</CardTitle>
                <CardDescription>Last 30 days (rolling window).</CardDescription>
            </CardHeader>
            <CardContent className="p-5">
                <div className="font-semibold leading-tight tabular-nums" style={{ fontSize: "clamp(1.75rem, 5vw, 3rem)" }}>
                    {formatCurrencyTight(value)}
                </div>
            </CardContent>
        </Card>
    )
}

/* Donut legend */
function DonutLegend({ data }: { data: { name: string; total: number }[] }) {
    if (!data?.length) return null
    const total = data.reduce((s, d) => s + (d.total || 0), 0) || 1
    const colors = ["bg-violet-500","bg-indigo-400","bg-purple-400","bg-fuchsia-400","bg-sky-400","bg-emerald-400","bg-amber-400"]
    return (
        <div className="mt-3 grid grid-cols-1 gap-2 sm:grid-cols-2">
            {data.map((d, i) => {
                const pct = d.total / total
                return (
                    <div key={d.name} className="flex items-center justify-between gap-3 rounded-xl bg-muted/40 px-3 py-2">
                        <div className="flex items-center gap-2">
                            <span className={`h-2.5 w-2.5 rounded-full ${colors[i % colors.length]}`} />
                            <span className="text-sm">{d.name}</span>
                        </div>
                        <span className="text-sm font-medium tabular-nums">
              {currencyLong.format(d.total)}{" "}
                            <span className="text-xs text-muted-foreground">({(pct * 100).toFixed(0)}%)</span>
            </span>
                    </div>
                )
            })}
        </div>
    )
}

/* Budget progress (reads Settings preference) */
function BudgetProgressCard({
                                monthSpend,
                                monthlyBudget,
                            }: {
    monthSpend: number
    monthlyBudget?: number | null
}) {
    const hasBudget = typeof monthlyBudget === "number" && monthlyBudget! > 0
    const pct = hasBudget ? Math.min(1, monthSpend / (monthlyBudget as number)) : 0
    const over = hasBudget && monthSpend > (monthlyBudget as number)
    const monthName = monthLabel()

    return (
        <Card className="rounded-3xl">
            <CardHeader className="p-5 pb-0">
                <div className="flex items-start justify-between gap-3">
                    <div>
                        <CardTitle className="text-lg font-semibold">Monthly budget — {monthName}</CardTitle>
                        <CardDescription>Month-to-date vs your budget threshold.</CardDescription>
                    </div>
                    {!hasBudget && (
                        <a
                            href="/settings"
                            className="rounded-full border px-3 py-1.5 text-sm hover:bg-muted"
                            title="Go to Settings → Preferences to set a monthly budget"
                        >
                            Set budget
                        </a>
                    )}
                </div>
            </CardHeader>
            <CardContent className="p-5 space-y-4">
                <div className="flex items-center justify-between text-sm">
          <span className="inline-flex items-center gap-2">
            <span className="rounded-full border px-2 py-0.5 text-[10px] font-semibold">MTD</span>
            <span>This month</span>
          </span>
                    <span className="tabular-nums">
            {money.format(monthSpend)} {hasBudget ? ` / ${money.format(monthlyBudget as number)}` : ""}
          </span>
                </div>
                <div className="h-2 w-full rounded-full bg-muted">
                    <div
                        className={`h-2 rounded-full transition-all ${over ? "bg-red-500" : "bg-primary"}`}
                        style={{ width: `${(pct * 100).toFixed(1)}%` }}
                    />
                </div>
                <div className="text-xs text-muted-foreground flex items-start gap-2">
                    <Info className="h-4 w-4 mt-0.5" />
                    <span>
            Monthly budget uses <strong>month-to-date</strong> spending. The “Rolling 30-day spend” card is a separate 30-day window.
          </span>
                </div>
                {hasBudget && (
                    <div className={`text-xs ${over ? "text-red-600" : "text-muted-foreground"}`}>
                        {over ? "You're over budget for the month." : `You’ve used ${(pct * 100).toFixed(0)}% of your budget.`}
                    </div>
                )}
            </CardContent>
        </Card>
    )
}

/* Category momentum (this month vs last month) + totals & net */
type TxRow = { date: string; category?: string; amount: number }
function startOfMonth(d = new Date()) { return new Date(d.getFullYear(), d.getMonth(), 1) }
function endOfMonth(d = new Date()) { return new Date(d.getFullYear(), d.getMonth() + 1, 0, 23, 59, 59, 999) }
function inRange(iso: string, from: Date, to: Date) { const t = new Date(iso).getTime(); return t >= from.getTime() && t <= to.getTime() }
function sumByCategory(rows: TxRow[]) {
    const m = new Map<string, number>()
    for (const r of rows) {
        const cat = r.category || "Uncategorized"
        m.set(cat, (m.get(cat) || 0) + Math.max(0, r.amount || 0))
    }
    return m
}
function CategoryMomentumCard({ txs }: { txs: TxRow[] }) {
    const now = new Date()
    const thisFrom = startOfMonth(now)
    const thisTo = endOfMonth(now)
    const last = new Date(now.getFullYear(), now.getMonth() - 1, 15)
    const lastFrom = startOfMonth(last)
    const lastTo = endOfMonth(last)

    const thisMonth = txs.filter((t) => inRange(t.date, thisFrom, thisTo))
    const lastMonth = txs.filter((t) => inRange(t.date, lastFrom, lastTo))

    const thisMap = sumByCategory(thisMonth)
    const lastMap = sumByCategory(lastMonth)

    const cats = new Set([...thisMap.keys(), ...lastMap.keys()])
    const rows = Array.from(cats).map((c) => {
        const a = thisMap.get(c) || 0
        const b = lastMap.get(c) || 0
        const delta = a - b
        const deltaPct = b > 0 ? delta / b : (a > 0 ? 1 : 0)
        return { category: c, thisMonth: a, lastMonth: b, delta, deltaPct }
    })
    rows.sort((x, y) => y.thisMonth - x.thisMonth)

    const totalThis = Array.from(thisMap.values()).reduce((s, v) => s + v, 0)
    const totalLast = Array.from(lastMap.values()).reduce((s, v) => s + v, 0)
    const net = totalThis - totalLast
    const netPct = totalLast > 0 ? net / totalLast : (totalThis > 0 ? 1 : 0)
    const netTone = net === 0 ? "text-muted-foreground" : net > 0 ? "text-red-600" : "text-emerald-600"
    const netLabel = net > 0 ? "Loss / Increase" : net < 0 ? "Savings / Decrease" : "No change"

    return (
        <Card className="rounded-3xl">
            <CardHeader className="p-5 pb-0">
                <CardTitle className="text-lg font-semibold">Category momentum</CardTitle>
                <CardDescription>This month vs last month.</CardDescription>
            </CardHeader>
            <CardContent className="p-5">
                <div className="overflow-x-auto rounded-2xl border">
                    <table className="min-w-full text-sm">
                        <thead className="bg-muted/50">
                        <tr>
                            <th className="p-3 text-left">Category</th>
                            <th className="p-3 text-right">This month</th>
                            <th className="p-3 text-right">Last month</th>
                            <th className="p-3 text-right">Δ</th>
                        </tr>
                        </thead>
                        <tbody>
                        {rows.length === 0 ? (
                            <tr><td className="p-4" colSpan={4}>No data yet.</td></tr>
                        ) : rows.slice(0, 8).map((r) => {
                            const Icon = r.delta === 0 ? Minus : r.delta > 0 ? ArrowUpRight : ArrowDownRight
                            const tone = r.delta === 0 ? "text-muted-foreground" : r.delta > 0 ? "text-red-600" : "text-emerald-600"
                            return (
                                <tr key={r.category} className="border-t">
                                    <td className="p-3">{r.category}</td>
                                    <td className="p-3 text-right tabular-nums">{money.format(r.thisMonth)}</td>
                                    <td className="p-3 text-right tabular-nums">{money.format(r.lastMonth)}</td>
                                    <td className={`p-3 text-right tabular-nums ${tone}`}>
                      <span className="inline-flex items-center gap-1 justify-end">
                        <Icon className="h-4 w-4" />
                          {money.format(Math.abs(r.delta))}{" "}
                          <span className="text-xs">({Math.abs(r.deltaPct * 100).toFixed(0)}%)</span>
                      </span>
                                    </td>
                                </tr>
                            )
                        })}
                        </tbody>
                        <tfoot className="bg-muted/30">
                        <tr className="border-t">
                            <td className="p-3 font-semibold">Totals</td>
                            <td className="p-3 text-right font-semibold tabular-nums">{money.format(totalThis)}</td>
                            <td className="p-3 text-right font-semibold tabular-nums">{money.format(totalLast)}</td>
                            <td className={`p-3 text-right font-semibold tabular-nums ${netTone}`}>
                                {money.format(Math.abs(net))}{" "}
                                <span className="text-xs">({Math.abs(netPct * 100).toFixed(0)}%)</span>
                            </td>
                        </tr>
                        </tfoot>
                    </table>
                </div>

                <div className={`mt-3 text-sm ${netTone}`}>
                    Net change vs last month: {net >= 0 ? "+" : "−"}
                    {money.format(Math.abs(net))} ({Math.abs(netPct * 100).toFixed(0)}%) — {netLabel}
                </div>
            </CardContent>
        </Card>
    )
}

/* ───────── main page ───────── */

export function HomePage() {
    const { data: me } = useMe()
    const accounts = useAccounts()
    const accountRows = accounts.data ?? []

    // modes
    const [mode, setMode] = useState<SelectionMode>("single")
    const [selectedCardId, setSelectedCardId] = useState<string | undefined>(undefined)
    const [selectedCardIds, setSelectedCardIds] = useState<string[]>([])

    const hasSelection = mode === "single" ? Boolean(selectedCardId) : selectedCardIds.length > 0
    const filterCardIds = !hasSelection ? undefined : mode === "single" ? [selectedCardId!] : selectedCardIds
    const queryEnabled = hasSelection

    // data hooks
    const summary = useSpendSummary(DETAILS_WINDOW_DAYS, { cardIds: filterCardIds, enabled: queryEnabled })
    const spendDetails = useSpendDetails(DETAILS_WINDOW_DAYS, { cardIds: filterCardIds, enabled: queryEnabled })

    // for month-to-date + last-month comparison, pull ~62 days and compute client-side
    const daysBack = 62
    const txQuery = useTransactions({ windowDays: daysBack, cardIds: filterCardIds }, { enabled: queryEnabled })

    const greeting = me?.name?.trim() || (me?.email ? me.email.split("@")[0] : "there")

    // tabs
    const [activeTab, setActiveTab] = useState<HomeTab>("overview")

    // selection utilities
    const switchToSingle = () => { setMode("single"); setSelectedCardIds([]) }
    const switchToMulti = () => { setMode("multi"); setSelectedCardId(undefined) }

    // ensure default single selection
    useEffect(() => {
        if (!accountRows.length) { setSelectedCardId(undefined); return }
        if (mode === "single" && (!selectedCardId || !accountRows.some((c) => c.id === selectedCardId))) {
            setSelectedCardId(accountRows[0].id)
        }
    }, [accountRows, mode, selectedCardId])

    // single-mode navigation
    const currentIndex = useMemo(() => {
        if (!selectedCardId) return -1
        return accountRows.findIndex((c) => c.id === selectedCardId)
    }, [accountRows, selectedCardId])

    const goPrev = () => {
        if (!accountRows.length || currentIndex < 0) return
        const prevIdx = (currentIndex - 1 + accountRows.length) % accountRows.length
        setSelectedCardId(accountRows[prevIdx].id)
    }
    const goNext = () => {
        if (!accountRows.length || currentIndex < 0) return
        const nextIdx = (currentIndex + 1) % accountRows.length
        setSelectedCardId(accountRows[nextIdx].id)
    }
    useEffect(() => {
        const onKey = (e: KeyboardEvent) => {
            if (mode !== "single") return
            if (e.key === "ArrowLeft") goPrev()
            if (e.key === "ArrowRight") goNext()
        }
        window.addEventListener("keydown", onKey)
        return () => window.removeEventListener("keydown", onKey)
    }, [mode, currentIndex, accountRows.length])

    // multi helpers
    const handleToggle = (cardId: string) => {
        setSelectedCardIds((prev) => (prev.includes(cardId) ? prev.filter((id) => id !== cardId) : [...prev, cardId]))
    }

    // summary bits (rolling 30d tiles + donut)
    const donutData = summary.data ? (summary.data.byCategory ?? []).slice(0, 6) : []

    // details for recommendations
    const detailData = spendDetails.data
    const detailCategories = detailData?.categories ?? []
    const detailTotal = detailData?.total ?? 0

    // month-to-date spend from txs
    const mtdSpend = useMemo(() => {
        const txs = txQuery.data?.transactions ?? []
        const from = startOfMonth(new Date())
        const to = endOfMonth(new Date())
        let sum = 0
        for (const t of txs) {
            if (!t?.date) continue
            const amt = typeof t.amount === "number" ? t.amount : Number(t.amount ?? 0)
            if (inRange(t.date, from, to)) sum += Math.max(0, amt)
        }
        return sum
    }, [txQuery.data?.transactions])

    const monthlyBudget = me?.preferences?.budgets?.monthlyTotal

    return (
        <div className="mx-auto max-w-7xl px-5 md:px-8 lg:px-10 space-y-8 md:space-y-10">
            <PageSection
                title={`Welcome back, ${greeting}`}
                description={`Here’s what’s been happening across your wallet.`}
            />

            {/* Tabs */}
            <div className="flex flex-wrap items-center justify-between gap-4">
                <div className="flex gap-2 rounded-full border border-border/60 bg-white/80 p-1.5 text-sm shadow-sm backdrop-blur dark:bg-zinc-900/60">
                    {HOME_TABS.map((tab) => {
                        const isActive = tab.id === activeTab
                        const base = "rounded-full px-4 py-1.5 text-sm font-medium transition focus:outline-none"
                        const active = "bg-primary text-primary-foreground shadow-soft"
                        const inactive = "text-muted-foreground hover:text-foreground"
                        return (
                            <button
                                key={tab.id}
                                type="button"
                                className={`${base} ${isActive ? active : inactive}`}
                                onClick={() => setActiveTab(tab.id)}
                            >
                                {tab.label}
                            </button>
                        )
                    })}
                </div>

                <div className="flex rounded-full border border-border/60 bg-white/80 p-1 shadow-sm dark:bg-zinc-900/60">
                    <button
                        type="button"
                        onClick={switchToSingle}
                        className={[
                            "rounded-full px-3 py-1.5 text-sm font-medium",
                            mode === "single" ? "bg-primary text-primary-foreground" : "text-muted-foreground hover:text-foreground",
                        ].join(" ")}
                    >
                        Single
                    </button>
                    <button
                        type="button"
                        onClick={switchToMulti}
                        className={[
                            "rounded-full px-3 py-1.5 text-sm font-medium",
                            mode === "multi" ? "bg-primary text-primary-foreground" : "text-muted-foreground hover:text-foreground",
                        ].join(" ")}
                    >
                        Multiple
                    </button>
                </div>
            </div>

            {/* Content */}
            {activeTab === "overview" ? (
                <div className="space-y-6">
                    {/* MULTI selector */}
                    {mode === "multi" && (
                        <Card className="rounded-3xl">
                            <CardHeader className="p-5 pb-0">
                                <CardTitle className="text-lg font-semibold">Select cards</CardTitle>
                                <CardDescription>Choose one or more cards to filter your insights.</CardDescription>
                            </CardHeader>
                            <CardContent className="p-5">
                                {accounts.isLoading ? (
                                    <div className="flex h-32 items-center justify-center text-sm text-muted-foreground">Loading cards…</div>
                                ) : !accountRows.length ? (
                                    <div className="flex h-32 items-center justify-center text-center text-sm text-muted-foreground">
                                        No cards yet. Add your first card to get insights.
                                    </div>
                                ) : accountRows.length <= 12 ? (
                                    <BigCardListSelector cards={accountRows} selectedIds={selectedCardIds} onToggle={handleToggle} />
                                ) : (
                                    <CompactPicker cards={accountRows} selectedIds={selectedCardIds} onChange={setSelectedCardIds} />
                                )}
                            </CardContent>
                        </Card>
                    )}

                    {/* Grid: 12 cols for clean balance */}
                    <div className="grid gap-6 lg:grid-cols-12">
                        {/* Left: Hero (span 7) with compact stats strip below */}
                        <div className="lg:col-span-7 space-y-6">
                            <Card className="rounded-3xl">
                                <CardHeader className="p-5 pb-0">
                                    <CardTitle className="text-lg font-semibold">
                                        {mode === "single" ? "Selected card" : "Selection"}
                                    </CardTitle>
                                    <CardDescription>
                                        {mode === "single"
                                            ? "Swipe or use side arrows to switch cards."
                                            : selectedCardIds.length
                                                ? `${selectedCardIds.length} card${selectedCardIds.length > 1 ? "s" : ""} selected`
                                                : "No cards selected"}
                                    </CardDescription>
                                </CardHeader>
                                <CardContent className="p-5 space-y-4">
                                    {mode === "single" ? (
                                        accounts.isLoading ? (
                                            <div className="flex h-40 items-center justify-center text-sm text-muted-foreground">Loading card…</div>
                                        ) : !accountRows.length || currentIndex < 0 ? (
                                            <div className="flex h-40 items-center justify-center text-sm text-muted-foreground">No cards yet.</div>
                                        ) : (
                                            <SingleCardHero card={accountRows[currentIndex]} onPrev={goPrev} onNext={goNext} />
                                        )
                                    ) : (
                                        <div className="text-sm text-muted-foreground">Filter selection is active.</div>
                                    )}
                                </CardContent>
                            </Card>

                            {/* Compact stats strip (no 30-day spend here now) */}
                            <div className="grid grid-cols-1 gap-3 sm:grid-cols-2">
                                <StatTile label="Transactions (30d)" value={stats.txns.toLocaleString()} />
                                <StatTile label="Active cards" value={String(stats.accounts)} />
                            </div>

<<<<<<< HEAD
                            <CategoryMomentumCard txs={(txQuery.data?.transactions ?? []).map(t => ({
                                 date: t.date ?? "",
                            category: t.category,
                            amount: t.amount,
                            }))} />
=======
                            <CategoryMomentumCard
                                txs={(txQuery.data?.transactions ?? [])
                                    .filter((t) => typeof t.date === "string" && t.date.length > 0)
                                    .map((t) => ({
                                        date: t.date as string,
                                        category: (t.category ?? undefined) as string | undefined,
                                        amount: typeof t.amount === "number" ? t.amount : Number(t.amount ?? 0),
                                    }))}
                            />
>>>>>>> 3aaccab1
                        </div>

                        {/* Right: Budget → Rolling 30d (wide) → Donut */}
                        <div className="lg:col-span-5 space-y-6">
                            <BudgetProgressCard monthSpend={mtdSpend} monthlyBudget={monthlyBudget} />

                            <Rolling30WideCard value={stats.totalSpend} />

                            <Card className="rounded-3xl">
                                <CardHeader className="p-5 pb-0">
                                    <CardTitle className="text-lg font-semibold">Spending mix (top categories)</CardTitle>
                                    <CardDescription>Rolling 30-day view.</CardDescription>
                                </CardHeader>
                                <CardContent className="p-5">
                                    <div className="h-64">
                                        <DonutChart
                                            data={donutData}
                                            isLoading={summary.isLoading && hasSelection}
                                            emptyMessage={hasSelection ? "No spending yet in this window." : "Select a card to see categories."}
                                        />
                                    </div>
                                    {donutData?.length ? <DonutLegend data={donutData} /> : null}
                                </CardContent>
                            </Card>
                        </div>
                    </div>
                </div>
            ) : (
                <RecommendationsSection
                    categories={detailCategories}
                    total={detailTotal}
                    windowDays={DETAILS_WINDOW_DAYS}
                    isLoadingDetails={spendDetails.isLoading && hasSelection}
                />
            )}
        </div>
    )
}

/* ===========================================
   Big list selector (large boxes)
   =========================================== */
function BigCardListSelector({
                                 cards,
                                 selectedIds,
                                 onToggle,
                             }: {
    cards: CardRow[]
    selectedIds: string[]
    onToggle: (id: string) => void
}) {
    return (
        <div className="grid gap-3 sm:grid-cols-2 lg:grid-cols-3">
            {cards.map((card) => {
                const checked = selectedIds.includes(card.id)
                return (
                    <div
                        key={card.id}
                        role="button"
                        tabIndex={0}
                        aria-pressed={checked}
                        onClick={() => onToggle(card.id)}
                        onKeyDown={(e) => (e.key === "Enter" || e.key === " ") && onToggle(card.id)}
                        className={[
                            "group flex w-full items-center justify-between gap-4 rounded-2xl border p-4 transition",
                            checked ? "border-primary/60 ring-2 ring-primary/50 bg-primary/5" : "border-border/70 bg-white/60 dark:bg-zinc-900/50 hover:bg-muted/60",
                        ].join(" ")}
                    >
                        <div className="min-w-0 flex-1">
                            <div className="flex items-center gap-2">
                                <span className="truncate text-sm font-semibold">{card.nickname}</span>
                                <span className="rounded-full bg-muted px-2 py-0.5 text-[10px] uppercase tracking-wide text-muted-foreground">
                  {card.status || "Active"}
                </span>
                            </div>
                            <div className="mt-1 grid grid-cols-2 gap-x-4 text-xs text-muted-foreground sm:grid-cols-3">
                                <div className="truncate">{card.issuer} •••• {card.mask}</div>
                                <div className="truncate">{formatLastSynced(card)}</div>
                                {card.expires ? <div className="truncate">Exp {card.expires}</div> : null}
                            </div>
                        </div>
                        <Checkbox checked={checked} onCheckedChange={() => onToggle(card.id)} />
                    </div>
                )
            })}
        </div>
    )
}

/* ===========================================
   Compact picker (13+ cards): dropdown + chips
   =========================================== */
function CompactPicker({
                           cards,
                           selectedIds,
                           onChange,
                       }: {
    cards: CardRow[]
    selectedIds: string[]
    onChange: (ids: string[]) => void
}) {
    const [pendingId, setPendingId] = useState<string | undefined>(undefined)

    const remaining = cards.filter((c) => !selectedIds.includes(c.id))
    const selected = cards.filter((c) => selectedIds.includes(c.id))

    const handleAdd = () => {
        if (!pendingId) return
        if (!selectedIds.includes(pendingId)) onChange([...selectedIds, pendingId])
        setPendingId(undefined)
    }

    const removeId = (id: string) => onChange(selectedIds.filter((x) => x !== id))

    return (
        <div className="space-y-3">
            <div className="grid gap-3 sm:grid-cols-[minmax(0,320px)_auto]">
                <Select value={pendingId} onValueChange={setPendingId}>
                    <SelectTrigger>
                        <SelectValue placeholder="Choose a card to add…" />
                    </SelectTrigger>
                    <SelectContent className="max-h-80">
                        {remaining.map((c) => (
                            <SelectItem key={c.id} value={c.id}>
                                {c.nickname} — {c.issuer} •••• {c.mask}
                            </SelectItem>
                        ))}
                    </SelectContent>
                </Select>
                <div className="flex gap-2">
                    <Button onClick={handleAdd} disabled={!pendingId}>Add</Button>
                    <Button variant="outline" onClick={() => onChange(cards.map((c) => c.id))} disabled={selectedIds.length === cards.length}>
                        Select all
                    </Button>
                    <Button variant="outline" onClick={() => onChange([])} disabled={selectedIds.length === 0}>
                        Clear
                    </Button>
                </div>
            </div>

            {selected.length ? (
                <div className="flex flex-wrap gap-2">
                    {selected.map((c) => (
                        <span
                            key={c.id}
                            className="inline-flex items-center gap-2 truncate rounded-full border border-border/60 bg-muted/50 px-3 py-1 text-xs"
                            title={`${c.nickname} — ${c.issuer} •••• ${c.mask}`}
                        >
              <span className="max-w-[200px] truncate">{c.nickname}</span>
              <button
                  type="button"
                  onClick={() => removeId(c.id)}
                  className="rounded-full p-0.5 hover:bg-white/50"
                  aria-label={`Remove ${c.nickname}`}
                  title="Remove"
              >
                <X className="h-3.5 w-3.5" />
              </button>
            </span>
                    ))}
                </div>
            ) : (
                <div className="text-xs text-muted-foreground">No filters applied — showing all cards.</div>
            )}
        </div>
    )
}<|MERGE_RESOLUTION|>--- conflicted
+++ resolved
@@ -52,11 +52,6 @@
 
 const DETAILS_WINDOW_DAYS = 30
 
-/* ───────── helpers ───────── */
-<<<<<<< HEAD
-=======
-
->>>>>>> 3aaccab1
 function gradientForCardRow(card?: Partial<CardRow>) {
     const hints: (string | null | undefined)[] = [
         card?.cardProductId,
@@ -585,23 +580,11 @@
                                 <StatTile label="Active cards" value={String(stats.accounts)} />
                             </div>
 
-<<<<<<< HEAD
                             <CategoryMomentumCard txs={(txQuery.data?.transactions ?? []).map(t => ({
                                  date: t.date ?? "",
                             category: t.category,
                             amount: t.amount,
                             }))} />
-=======
-                            <CategoryMomentumCard
-                                txs={(txQuery.data?.transactions ?? [])
-                                    .filter((t) => typeof t.date === "string" && t.date.length > 0)
-                                    .map((t) => ({
-                                        date: t.date as string,
-                                        category: (t.category ?? undefined) as string | undefined,
-                                        amount: typeof t.amount === "number" ? t.amount : Number(t.amount ?? 0),
-                                    }))}
-                            />
->>>>>>> 3aaccab1
                         </div>
 
                         {/* Right: Budget → Rolling 30d (wide) → Donut */}
