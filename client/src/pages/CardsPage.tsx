import { useEffect, useMemo, useState } from "react"

import { Badge } from "@/components/ui/badge"
import { Button } from "@/components/ui/button"
import { Card, CardContent, CardDescription, CardHeader, CardTitle } from "@/components/ui/card"
import { Select, SelectContent, SelectItem, SelectTrigger, SelectValue } from "@/components/ui/select"

import { DonutChart } from "@/components/charts/DonutChart"
import { StatTile } from "@/components/cards/StatTile"
import { CardSelector } from "@/components/cards/CardSelector"
import { CreditCardDisplay } from "@/components/cards/CreditCardDisplay"

import { AddCardDialog } from "@/components/cards/AddCardDialog"
import { EditCardDialog } from "@/components/cards/EditCardDialog"
import { ImportCardDialog } from "@/components/cards/ImportCardDialog"

import { useToast } from "@/components/ui/use-toast"
import { apiFetch } from "@/lib/api-client"

<<<<<<< HEAD
import { useCards, useCard, useDeleteCard, useCardCatalog, useApplyForCard } from "@/hooks/useCards"
import type { CardRow, CreditCardProduct } from "@/types/api"

const currency0 = new Intl.NumberFormat(undefined, {
    style: "currency",
    currency: "USD",
    maximumFractionDigits: 0,
})
const currency2 = new Intl.NumberFormat(undefined, {
    style: "currency",
    currency: "USD",
    maximumFractionDigits: 2,
})
const percent1 = new Intl.NumberFormat(undefined, {
    style: "percent",
    maximumFractionDigits: 1,
})
=======
import { useCards, useCard, useDeleteCard, useCardCatalog } from "@/hooks/useCards"
import type { CardRow as CardRowType, CreditCardProduct } from "@/types/api"

const currency0 = new Intl.NumberFormat(undefined, { style: "currency", currency: "USD", maximumFractionDigits: 0 })
const currency2 = new Intl.NumberFormat(undefined, { style: "currency", currency: "USD", maximumFractionDigits: 2 })
const percent1 = new Intl.NumberFormat(undefined, { style: "percent", maximumFractionDigits: 1 })
>>>>>>> 666c72d6

type CardsTab = "linked" | "catalog"
const TABS: { id: CardsTab; label: string }[] = [
    { id: "linked", label: "Linked cards" },
    { id: "catalog", label: "All cards" },
]

const ANNUAL_FEE_FILTERS = [
    { value: "all", label: "Any annual fee" },
    { value: "0", label: "No annual fee" },
    { value: "low", label: "Up to $99" },
    { value: "mid", label: "$100 – $199" },
    { value: "high", label: "$200+" },
] as const
type AnnualFeeFilter = typeof ANNUAL_FEE_FILTERS[number]["value"]

const PAGE_SIZE = 4

export default function CardsPage() {
    const { toast } = useToast()

    /* =============== LINKED CARDS =============== */
    const cardsQuery = useCards()
    const cards = cardsQuery.data ?? []
    const [selectedId, setSelectedId] = useState<string | undefined>()
    const cardDetails = useCard(selectedId)

    const deleteCard = useDeleteCard({
        onSuccess: () => toast({ title: "Card removed", description: "We’ll tidy up your stats." }),
        onError: (error) => toast({ title: "Unable to remove card", description: error.message }),
    })

    useEffect(() => {
        if (!cards.length) {
            setSelectedId(undefined)
            return
        }
        if (!selectedId || !cards.some((c) => c.id === selectedId)) setSelectedId(cards[0].id)
    }, [cards, selectedId])

    const [dialogOpen, setDialogOpen] = useState(false)
    const [editDialogOpen, setEditDialogOpen] = useState(false)
    const [importDialogOpen, setImportDialogOpen] = useState(false)
    const [editingCard, setEditingCard] = useState<CardRowType | null>(null)
    const [debugInfo, setDebugInfo] = useState<any>(null)
    const [showDebug, setShowDebug] = useState(false)

    const summary = cardDetails.data?.summary
    const donutData = useMemo(() => summary?.byCategory ?? [], [summary])

    const handleDelete = (id: string) => deleteCard.mutate(id)
    const handleEdit = (id: string) => {
        const card = cards.find((c) => c.id === id)
        if (card) {
            setEditingCard(card)
            setEditDialogOpen(true)
        }
    }
    const handleDebug = async () => {
        try {
            const result = await apiFetch("/cards/debug")
            setDebugInfo(result)
            setShowDebug(true)
        } catch (error) {
            toast({
                title: "Debug failed",
                description: error instanceof Error ? error.message : "Unable to fetch debug info",
            })
        }
    }

    // already-linked/applied matcher
    const appliedMatcher = useMemo(() => buildAppliedMatcher(cards), [cards])

    /* =============== CATALOG =============== */
    const catalogQuery = useCardCatalog({ active: true })
    const rawCatalog = catalogQuery.data as any
    const catalogCards: CreditCardProduct[] = useMemo(() => extractCatalogCards(rawCatalog), [rawCatalog])

    const issuers = useMemo(() => {
        const s = new Set<string>()
        for (const card of catalogCards) if (card?.issuer) s.add(card.issuer)
        return [...s].sort((a, b) => a.localeCompare(b))
    }, [catalogCards])

    const categories = useMemo(() => {
        const s = new Set<string>()
        for (const card of catalogCards) for (const r of card?.rewards ?? []) if (r?.category) s.add(r.category)
        return [...s].sort((a, b) => a.localeCompare(b))
    }, [catalogCards])

    const [issuerFilter, setIssuerFilter] = useState<string>("all")
    const [categoryFilter, setCategoryFilter] = useState<string>("all")
    const [annualFeeFilter, setAnnualFeeFilter] = useState<AnnualFeeFilter>("all")

    const [appliedSlugs, setAppliedSlugs] = useState<Set<string>>(new Set())

    const filteredCatalog = useMemo(() => {
        return catalogCards.filter((card) => {
            const matchesIssuer = issuerFilter === "all" || card.issuer === issuerFilter
            const matchesCategory =
                categoryFilter === "all" || (card.rewards ?? []).some((r) => r.category === categoryFilter)
            const matchesFee = matchesAnnualFee(card.annual_fee, annualFeeFilter)
            return matchesIssuer && matchesCategory && matchesFee
        })
    }, [catalogCards, issuerFilter, categoryFilter, annualFeeFilter])

    // pagination
    const [page, setPage] = useState(1)
    useEffect(() => {
        setPage(1) // reset to first page on filter changes
    }, [issuerFilter, categoryFilter, annualFeeFilter, catalogCards.length])

    const totalPages = Math.max(1, Math.ceil(filteredCatalog.length / PAGE_SIZE))
    const start = (page - 1) * PAGE_SIZE
    const end = start + PAGE_SIZE
    const pageItems = filteredCatalog.slice(start, end)

    const [activeTab, setActiveTab] = useState<CardsTab>("linked")

    const onApply = async (product: CreditCardProduct) => {
        try {
            await apiFetch("/applications", {
                method: "POST",
                body: { slug: product.slug, product_name: product.product_name, issuer: product.issuer },
            })
            const next = new Set(appliedSlugs)
            if (product.slug) next.add(product.slug)
            setAppliedSlugs(next)
            toast({ title: "Application started", description: `${product.product_name} by ${product.issuer}` })
        } catch (e: any) {
            toast({ title: "Couldn’t start application", description: e?.message ?? "Unknown error" })
        }
    }

    return (
        <div className="mx-auto max-w-7xl space-y-8 px-4 md:px-6 lg:px-8">
            {/* Tabs header */}
            <div className="flex flex-wrap items-center gap-3">
                <div className="flex gap-2 rounded-full border border-border/60 bg-white/80 p-1 text-sm shadow-sm backdrop-blur dark:bg-zinc-900/60">
                    {TABS.map((tab) => {
                        const isActive = tab.id === activeTab
                        const base = "rounded-full px-4 py-1.5 text-sm font-medium transition focus:outline-none"
                        const active = "bg-primary text-primary-foreground shadow-soft"
                        const inactive = "text-muted-foreground hover:text-foreground"
                        return (
                            <button
                                key={tab.id}
                                type="button"
                                className={`${base} ${isActive ? active : inactive}`}
                                onClick={() => setActiveTab(tab.id)}
                            >
                                {tab.label}
                            </button>
                        )
                    })}
                </div>
            </div>

            {/* Linked cards */}
            {activeTab === "linked" ? (
                <div className="space-y-6">
                    <div className="flex flex-col gap-6 md:flex-row">
                        <div className="md:w-5/12 space-y-4">
                            <CardSelector
                                cards={cards}
                                selectedId={selectedId}
                                onSelect={setSelectedId}
                                onDelete={handleDelete}
                                onEdit={handleEdit}
                                onAdd={() => setDialogOpen(true)}
                                isLoading={cardsQuery.isLoading}
                                heightClass="max-h-[780px]"
                            />
                        </div>

                        <div className="md:w-7/12 space-y-4">
                            {cardDetails.isLoading ? (
                                <Card className="rounded-3xl">
                                    <CardContent className="flex h-48 items-center justify-center text-sm text-muted-foreground">
                                        Loading card details…
                                    </CardContent>
                                </Card>
                            ) : cardDetails.data ? (
                                <>
                                    <CreditCardDisplay card={cardDetails.data} />

                                    <div className="grid grid-cols-1 gap-4 sm:grid-cols-3">
                                        <StatTile label="30-day spend" value={currency2.format(summary?.spend ?? 0)} />
                                        <StatTile label="Transactions" value={(summary?.txns ?? 0).toLocaleString()} />
                                        <StatTile
                                            label="Status"
                                            value={cardDetails.data.status}
                                            caption={
                                                cardDetails.data.lastSynced
                                                    ? `Synced ${new Date(cardDetails.data.lastSynced).toLocaleDateString()}`
                                                    : undefined
                                            }
                                        />
                                    </div>

                                    <Card className="rounded-3xl">
                                        <CardHeader>
                                            <CardTitle className="text-lg font-semibold">Category breakdown</CardTitle>
                                            <CardDescription>Last 30 days</CardDescription>
                                        </CardHeader>
                                        <CardContent className="h-64 p-0">
                                            <DonutChart
                                                data={donutData}
                                                isLoading={cardDetails.isLoading}
                                                emptyMessage="No spending yet in the last 30 days."
                                            />
                                        </CardContent>
                                    </Card>

                                    {cardDetails.data.features?.length ? (
                                        <Card className="rounded-3xl">
                                            <CardHeader>
                                                <CardTitle className="text-lg font-semibold">
                                                    {cardDetails.data.productName ?? "Card benefits"}
                                                </CardTitle>
                                            </CardHeader>
                                            <CardContent>
                                                <ul className="list-disc space-y-2 pl-5 text-sm text-muted-foreground">
                                                    {cardDetails.data.features.map((feature) => (
                                                        <li key={feature}>{feature}</li>
                                                    ))}
                                                </ul>
                                            </CardContent>
                                        </Card>
                                    ) : null}
                                </>
                            ) : cards.length ? (
                                <Card className="rounded-3xl">
                                    <CardContent className="flex h-48 items-center justify-center text-sm text-muted-foreground">
                                        Select a card to see its details.
                                    </CardContent>
                                </Card>
                            ) : (
                                <Card className="rounded-3xl">
                                    <CardHeader>
                                        <CardTitle className="text-lg font-semibold">No cards yet</CardTitle>
                                    </CardHeader>
                                    <CardContent className="space-y-3 text-sm text-muted-foreground">
                                        <p>Add your first card to unlock tailored coaching and spend insights.</p>
                                        <div className="flex flex-col gap-2">
                                            <Button onClick={() => setDialogOpen(true)}>Link a card</Button>
                                            <Button variant="outline" onClick={() => setImportDialogOpen(true)}>
                                                Import existing card
                                            </Button>
                                            <Button variant="ghost" size="sm" onClick={handleDebug}>
                                                Debug card data
                                            </Button>
                                        </div>
                                        {showDebug && debugInfo && (
                                            <div className="mt-4 rounded-md bg-muted p-3 text-xs">
                                                <pre>{JSON.stringify(debugInfo, null, 2)}</pre>
                                            </div>
                                        )}
                                    </CardContent>
                                </Card>
                            )}
                        </div>
                    </div>

                    <AddCardDialog open={dialogOpen} onOpenChange={setDialogOpen} />
                    <EditCardDialog open={editDialogOpen} onOpenChange={setEditDialogOpen} card={editingCard} />
                    <ImportCardDialog open={importDialogOpen} onOpenChange={setImportDialogOpen} />
                </div>
            ) : (
                /* =============== CATALOG: glossy cards + pagination (4 per page) =============== */
                <div className="space-y-6">
                    <Card className="rounded-3xl p-0">
                        <CardHeader className="p-6 md:p-8 pb-0">
                            <div className="flex items-center justify-between gap-3">
                                <div>
                                    <CardTitle className="text-xl font-semibold">All cards</CardTitle>
                                    <CardDescription>Deterministic catalog data — no PII, no surprises.</CardDescription>
                                </div>
                                <span className="text-xs text-muted-foreground">
                  {catalogQuery.isLoading ? "…" : `${filteredCatalog.length} items`}
                </span>
                            </div>
                        </CardHeader>
                        <CardContent className="space-y-4 p-6 md:p-8 pt-4">
                            <div className="grid gap-4 md:grid-cols-3">
                                <Select value={issuerFilter} onValueChange={setIssuerFilter}>
                                    <SelectTrigger>
                                        <SelectValue placeholder="Filter by issuer" />
                                    </SelectTrigger>
                                    <SelectContent>
                                        <SelectItem value="all">All issuers</SelectItem>
                                        {issuers.map((issuer) => (
                                            <SelectItem key={issuer} value={issuer}>
                                                {issuer}
                                            </SelectItem>
                                        ))}
                                    </SelectContent>
                                </Select>

                                <Select value={annualFeeFilter} onValueChange={(v) => setAnnualFeeFilter(v as AnnualFeeFilter)}>
                                    <SelectTrigger>
                                        <SelectValue placeholder="Annual fee" />
                                    </SelectTrigger>
                                    <SelectContent>
                                        {ANNUAL_FEE_FILTERS.map((o) => (
                                            <SelectItem key={o.value} value={o.value}>
                                                {o.label}
                                            </SelectItem>
                                        ))}
                                    </SelectContent>
                                </Select>

                                <Select value={categoryFilter} onValueChange={setCategoryFilter}>
                                    <SelectTrigger>
                                        <SelectValue placeholder="Bonus category" />
                                    </SelectTrigger>
                                    <SelectContent>
                                        <SelectItem value="all">All categories</SelectItem>
                                        {categories.map((cat) => (
                                            <SelectItem key={cat} value={cat}>
                                                {cat}
                                            </SelectItem>
                                        ))}
                                    </SelectContent>
                                </Select>
                            </div>
                        </CardContent>
                    </Card>

                    {catalogQuery.isLoading ? (
                        <Card className="rounded-3xl p-0">
                            <CardContent className="flex h-[200px] items-center justify-center text-sm text-muted-foreground">
                                Loading catalog…
                            </CardContent>
                        </Card>
                    ) : filteredCatalog.length === 0 ? (
                        <Card className="rounded-3xl p-0">
                            <CardContent className="flex h-[200px] items-center justify-center text-sm text-muted-foreground">
                                No cards match the selected filters.
                            </CardContent>
                        </Card>
                    ) : (
                        <>
                            <div className="grid gap-6 md:grid-cols-2">
                                {pageItems.map((product) => {
                                    const applied = appliedSlugs.has(product.slug ?? "") || appliedMatcher(product)
                                    return (
                                        <CatalogCreditCard
                                            key={product.slug ?? product.product_name}
                                            product={product}
                                            applied={applied}
                                            onApply={() => onApply(product)}
                                        />
                                    )
                                })}
                            </div>

                            {/* Pagination: shows only when more than 4 results */}
                            {filteredCatalog.length > PAGE_SIZE && (
                                <div className="flex flex-col items-center justify-between gap-3 sm:flex-row">
                                    <div className="text-xs text-muted-foreground">
                                        Showing <b>{start + 1}</b>–<b>{Math.min(end, filteredCatalog.length)}</b> of{" "}
                                        <b>{filteredCatalog.length}</b>
                                    </div>
                                    <div className="flex items-center gap-2">
                                        <Button variant="outline" size="sm" onClick={() => setPage((p) => Math.max(1, p - 1))} disabled={page === 1}>
                                            Previous
                                        </Button>
                                        <div className="flex items-center gap-1">
                                            {Array.from({ length: totalPages }, (_, i) => i + 1).map((p) => (
                                                <button
                                                    key={p}
                                                    type="button"
                                                    onClick={() => setPage(p)}
                                                    className={[
                                                        "h-8 w-8 rounded-full text-xs",
                                                        p === page ? "bg-primary text-primary-foreground" : "text-muted-foreground hover:bg-muted"
                                                    ].join(" ")}
                                                    aria-label={`Go to page ${p}`}
                                                >
                                                    {p}
                                                </button>
                                            ))}
                                        </div>
                                        <Button variant="outline" size="sm" onClick={() => setPage((p) => Math.min(totalPages, p + 1))} disabled={page === totalPages}>
                                            Next
                                        </Button>
                                    </div>
                                </div>
                            )}
                        </>
                    )}
                </div>
            )}
        </div>
    )
}

/* ===================== helpers ===================== */

function matchesAnnualFee(fee: number | null | undefined, filter: AnnualFeeFilter) {
    if (filter === "all") return true
    if (fee == null) return false
    if (filter === "0") return fee === 0
    if (filter === "low") return fee > 0 && fee < 100
    if (filter === "mid") return fee >= 100 && fee < 200
    if (filter === "high") return fee >= 200
    return true
}

function formatAnnualFee(fee: number | null | undefined) {
    if (fee == null) return "—"
    if (fee === 0) return "$0"
    return currency0.format(fee)
}
function formatForeignFee(value: number | null | undefined) {
    if (value == null) return "None"
    if (value <= 0) return "None"
    if (value > 0 && value <= 1) return percent1.format(value)
    return currency0.format(value)
}

function extractCatalogCards(raw: any): CreditCardProduct[] {
    if (!raw) return []
    if (Array.isArray(raw)) return raw
    const keys = ["items", "results", "data", "cards", "products", "catalog", "rows", "list"]
    for (const k of keys) {
        const v = raw?.[k]
        if (Array.isArray(v)) return v
    }
    if (raw.data && typeof raw.data === "object") {
        for (const k of keys) {
            const v = raw.data[k]
            if (Array.isArray(v)) return v
        }
        if (Array.isArray(raw.data)) return raw.data
    }
    for (const v of Object.values(raw)) {
        if (Array.isArray(v) && v.length && typeof v[0] === "object") {
            const obj = v[0] as any
            if ("product_name" in obj || "issuer" in obj || "rewards" in obj) return v as any
        }
    }
    return []
}

function buildAppliedMatcher(cards: CardRowType[]) {
    const norm = (s?: string | null) =>
        (s ?? "")
            .toLowerCase()
            .replace(/[®™]/g, "")
            .replace(/\b(card|credit|preferred|gold|x)\b/g, "")
            .replace(/[^\w]+/g, " ")
            .replace(/\s+/g, " ")
            .trim()

    const nameSet = new Set<string>()
    const issuerNameSet = new Set<string>()
    const slugSet = new Set<string>()

    for (const c of cards) {
        const n1 = norm((c as any).productName)
        const n2 = norm((c as any).nickname)
        if (n1) nameSet.add(n1)
        if (n2) nameSet.add(n2)

        const issuer = norm((c as any).issuer)
        const joined = `${issuer} ${n1 || n2}`.trim()
        if (issuer && (n1 || n2)) issuerNameSet.add(joined)

        const pslug = (c as any).productSlug
        if (pslug) slugSet.add(pslug)
    }

<<<<<<< HEAD
function CatalogCard({ card }: CatalogCardProps) {
    const rewards = card.rewards ?? []
    const topRewards = rewards.slice(0, 3)
    const welcome = card.welcome_offer
    const baseCashback = card.base_cashback ?? 0
    const { toast } = useToast()
    const applyForCard = useApplyForCard()

    const handleApply = () => {
        const issuer = card.issuer?.trim()
        const productName = (card.product_name ?? card.slug ?? "Card").trim()
        const slug = (card.slug ?? card.id ?? card.product_name)?.toString().trim()

        if (!slug || !productName || !issuer) {
            toast({
                title: "Missing card details",
                description: "We couldn't log this card because key details are unavailable.",
            })
            return
        }

        applyForCard.mutate(
            { slug, product_name: productName, issuer },
            {
                onSuccess: (_data, variables) => {
                    toast({
                        title: "Application saved",
                        description: `We’ll track your ${variables.product_name} application.`,
                    })
                },
                onError: (error) => {
                    toast({
                        title: "Unable to save",
                        description: error.message,
                    })
                },
            },
        )
    }
=======
    return (p: CreditCardProduct) => {
        const pName = norm(p.product_name)
        const pIssuer = norm(p.issuer)
        const pJoined = `${pIssuer} ${pName}`.trim()
        return (
            (p.slug && slugSet.has(p.slug)) ||
            (pName && nameSet.has(pName)) ||
            (pIssuer && pName && issuerNameSet.has(pJoined))
        )
    }
}

/* ===================== glossy catalog card ===================== */

type CatalogCreditCardProps = {
    product: CreditCardProduct
    applied: boolean
    onApply: () => void
}

function gradientFor(product: CreditCardProduct) {
    const key = (product.issuer || product.network || "").toLowerCase()
    if (key.includes("american")) return "from-fuchsia-500 via-purple-500 to-indigo-600"
    if (key.includes("chase")) return "from-sky-500 via-blue-500 to-indigo-600"
    if (key.includes("capital")) return "from-emerald-500 via-teal-500 to-cyan-600"
    if (key.includes("citi")) return "from-pink-500 via-rose-500 to-red-600"
    return "from-violet-500 via-purple-500 to-fuchsia-600"
}

function CatalogCreditCard({ product, applied, onApply }: CatalogCreditCardProps) {
    const gradient = gradientFor(product)
    const issuer = (product.issuer ?? "").toUpperCase()
    const name = product.product_name
    const annual = formatAnnualFee(product.annual_fee)
>>>>>>> 666c72d6

    return (
        <div className="space-y-3">
            {/* glossy card */}
            <div className="relative overflow-hidden rounded-3xl">
                <div className={`relative h-40 w-full rounded-3xl bg-gradient-to-br ${gradient} p-5 text-white`}>
                    {/* sheen */}
                    <div className="pointer-events-none absolute -left-1/4 -top-1/2 h-[220%] w-[150%] rotate-12 bg-white/10 blur-2xl" />
                    {/* content */}
                    <div className="relative flex h-full flex-col">
                        <div className="flex items-center justify-between">
                            <div className="text-[11px] font-semibold tracking-[0.18em] opacity-90">{issuer || "CARD ISSUER"}</div>
                            {/* Only show pill when applied */}
                            {applied ? (
                                <div className="rounded-full border border-white/40 bg-white/15 px-3 py-1 text-[11px] font-semibold">
                                    Applied
                                </div>
                            ) : null}
                        </div>

                        <div className="mt-1 text-xl font-semibold leading-6">{name}</div>

                        <div className="mt-auto flex items-end justify-between text-xs">
                            <div className="space-x-2 opacity-90">
                                <span>•••• •••• •••• 0000</span>
                                <span className="hidden sm:inline">SWIPE COACH MEMBER</span>
                            </div>
                            <div className="text-right opacity-90">
                                <div className="uppercase tracking-wide">Annual fee</div>
                                <div className="font-semibold">{annual}</div>
                            </div>
                        </div>
                    </div>
                </div>
                {/* soft shadow */}
                <div className="absolute inset-0 -z-10 rounded-3xl shadow-[0_25px_60px_-15px_rgba(0,0,0,0.35)]" />
            </div>

            {/* actions + quick details (outside to avoid nested buttons) */}
            <div className="flex items-center justify-between gap-3">
                <div className="flex flex-wrap gap-2 text-xs text-muted-foreground">
                    <span>Base: {percent1.format(product.base_cashback ?? 0)}</span>
                    {product.rewards?.slice(0, 2).map((r, i) => (
                        <Badge key={i} variant="secondary" className="rounded-full px-3 py-1">
                            {r.category}: {percent1.format(r.rate ?? 0)}
                        </Badge>
                    ))}
                </div>
                <div className="flex items-center gap-2">
                    {applied ? (
                        <Button variant="outline" size="sm" disabled>
                            Applied
                        </Button>
                    ) : (
                        <Button size="sm" onClick={onApply}>
                            Apply
                        </Button>
                    )}
                    {product.link_url ? (
                        <Button asChild variant="ghost" size="sm">
                            <a href={product.link_url} target="_blank" rel="noreferrer">
                                Details
                            </a>
                        </Button>
                    ) : null}
                </div>
<<<<<<< HEAD

                {welcome && (welcome.bonus_value_usd || welcome.min_spend) ? (
                    <div className="rounded-2xl bg-muted/40 px-4 py-3 text-sm text-muted-foreground md:text-base">
                        Welcome offer worth approximately {currency0.format(welcome.bonus_value_usd ?? 0)}
                        {welcome.min_spend ? ` after ${currency0.format(welcome.min_spend)} in spend` : ""}
                        {welcome.window_days ? ` within ${welcome.window_days} days` : ""}.
                    </div>
                ) : null}

                <div className="flex flex-wrap gap-2">
                    <Button onClick={handleApply} size="sm" disabled={applyForCard.isPending}>
                        {applyForCard.isPending ? "Saving…" : "Track application"}
                    </Button>
                    {card.link_url ? (
                        <Button asChild variant="outline" size="sm">
                            <a href={card.link_url} target="_blank" rel="noreferrer">
                                View card details
                            </a>
                        </Button>
                    ) : null}
                </div>
            </CardContent>
        </Card>
    )
}

type DetailBlockProps = { label: string; value: string }
function DetailBlock({ label, value }: DetailBlockProps) {
    return (
        <div className="rounded-2xl border border-border/60 px-4 py-3">
            <p className="text-xs uppercase tracking-wide text-muted-foreground">{label}</p>
            <p className="text-sm font-semibold text-foreground md:text-base">{value}</p>
=======
            </div>
>>>>>>> 666c72d6
        </div>
    )
}<|MERGE_RESOLUTION|>--- conflicted
+++ resolved
@@ -17,32 +17,12 @@
 import { useToast } from "@/components/ui/use-toast"
 import { apiFetch } from "@/lib/api-client"
 
-<<<<<<< HEAD
-import { useCards, useCard, useDeleteCard, useCardCatalog, useApplyForCard } from "@/hooks/useCards"
-import type { CardRow, CreditCardProduct } from "@/types/api"
-
-const currency0 = new Intl.NumberFormat(undefined, {
-    style: "currency",
-    currency: "USD",
-    maximumFractionDigits: 0,
-})
-const currency2 = new Intl.NumberFormat(undefined, {
-    style: "currency",
-    currency: "USD",
-    maximumFractionDigits: 2,
-})
-const percent1 = new Intl.NumberFormat(undefined, {
-    style: "percent",
-    maximumFractionDigits: 1,
-})
-=======
 import { useCards, useCard, useDeleteCard, useCardCatalog } from "@/hooks/useCards"
 import type { CardRow as CardRowType, CreditCardProduct } from "@/types/api"
 
 const currency0 = new Intl.NumberFormat(undefined, { style: "currency", currency: "USD", maximumFractionDigits: 0 })
 const currency2 = new Intl.NumberFormat(undefined, { style: "currency", currency: "USD", maximumFractionDigits: 2 })
 const percent1 = new Intl.NumberFormat(undefined, { style: "percent", maximumFractionDigits: 1 })
->>>>>>> 666c72d6
 
 type CardsTab = "linked" | "catalog"
 const TABS: { id: CardsTab; label: string }[] = [
@@ -518,47 +498,6 @@
         if (pslug) slugSet.add(pslug)
     }
 
-<<<<<<< HEAD
-function CatalogCard({ card }: CatalogCardProps) {
-    const rewards = card.rewards ?? []
-    const topRewards = rewards.slice(0, 3)
-    const welcome = card.welcome_offer
-    const baseCashback = card.base_cashback ?? 0
-    const { toast } = useToast()
-    const applyForCard = useApplyForCard()
-
-    const handleApply = () => {
-        const issuer = card.issuer?.trim()
-        const productName = (card.product_name ?? card.slug ?? "Card").trim()
-        const slug = (card.slug ?? card.id ?? card.product_name)?.toString().trim()
-
-        if (!slug || !productName || !issuer) {
-            toast({
-                title: "Missing card details",
-                description: "We couldn't log this card because key details are unavailable.",
-            })
-            return
-        }
-
-        applyForCard.mutate(
-            { slug, product_name: productName, issuer },
-            {
-                onSuccess: (_data, variables) => {
-                    toast({
-                        title: "Application saved",
-                        description: `We’ll track your ${variables.product_name} application.`,
-                    })
-                },
-                onError: (error) => {
-                    toast({
-                        title: "Unable to save",
-                        description: error.message,
-                    })
-                },
-            },
-        )
-    }
-=======
     return (p: CreditCardProduct) => {
         const pName = norm(p.product_name)
         const pIssuer = norm(p.issuer)
@@ -593,7 +532,6 @@
     const issuer = (product.issuer ?? "").toUpperCase()
     const name = product.product_name
     const annual = formatAnnualFee(product.annual_fee)
->>>>>>> 666c72d6
 
     return (
         <div className="space-y-3">
@@ -660,42 +598,7 @@
                         </Button>
                     ) : null}
                 </div>
-<<<<<<< HEAD
-
-                {welcome && (welcome.bonus_value_usd || welcome.min_spend) ? (
-                    <div className="rounded-2xl bg-muted/40 px-4 py-3 text-sm text-muted-foreground md:text-base">
-                        Welcome offer worth approximately {currency0.format(welcome.bonus_value_usd ?? 0)}
-                        {welcome.min_spend ? ` after ${currency0.format(welcome.min_spend)} in spend` : ""}
-                        {welcome.window_days ? ` within ${welcome.window_days} days` : ""}.
-                    </div>
-                ) : null}
-
-                <div className="flex flex-wrap gap-2">
-                    <Button onClick={handleApply} size="sm" disabled={applyForCard.isPending}>
-                        {applyForCard.isPending ? "Saving…" : "Track application"}
-                    </Button>
-                    {card.link_url ? (
-                        <Button asChild variant="outline" size="sm">
-                            <a href={card.link_url} target="_blank" rel="noreferrer">
-                                View card details
-                            </a>
-                        </Button>
-                    ) : null}
-                </div>
-            </CardContent>
-        </Card>
-    )
-}
-
-type DetailBlockProps = { label: string; value: string }
-function DetailBlock({ label, value }: DetailBlockProps) {
-    return (
-        <div className="rounded-2xl border border-border/60 px-4 py-3">
-            <p className="text-xs uppercase tracking-wide text-muted-foreground">{label}</p>
-            <p className="text-sm font-semibold text-foreground md:text-base">{value}</p>
-=======
             </div>
->>>>>>> 666c72d6
         </div>
     )
 }