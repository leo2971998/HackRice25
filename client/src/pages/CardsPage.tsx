--- conflicted
+++ resolved
@@ -1,20 +1,14 @@
 import { useEffect, useMemo, useState } from "react"
 
-<<<<<<< HEAD
 import { Badge } from "@/components/ui/badge"
 import { Button } from "@/components/ui/button"
 import { Card, CardContent, CardDescription, CardHeader, CardTitle } from "@/components/ui/card"
 import { Select, SelectContent, SelectItem, SelectTrigger, SelectValue } from "@/components/ui/select"
 
-=======
-import { Card, CardContent, CardHeader, CardTitle } from "@/components/ui/card"
-import { Button } from "@/components/ui/button"
->>>>>>> 41267fbc
 import { DonutChart } from "@/components/charts/DonutChart"
 import { StatTile } from "@/components/cards/StatTile"
 import { CardSelector } from "@/components/cards/CardSelector"
 import { CreditCardDisplay } from "@/components/cards/CreditCardDisplay"
-<<<<<<< HEAD
 
 import { AddCardDialog } from "@/components/cards/AddCardDialog"
 import { EditCardDialog } from "@/components/cards/EditCardDialog"
@@ -32,22 +26,10 @@
     maximumFractionDigits: 0,
 })
 const currency2 = new Intl.NumberFormat(undefined, {
-=======
-import { AddCardDialog } from "@/components/cards/AddCardDialog"
-import { EditCardDialog } from "@/components/cards/EditCardDialog"
-import { ImportCardDialog } from "@/components/cards/ImportCardDialog"
-import { useCards, useCard, useDeleteCard } from "@/hooks/useCards"
-import { useToast } from "@/components/ui/use-toast"
-import { apiFetch } from "@/lib/api-client"
-import type { CardRow } from "@/types/api"
-
-const currencyFormatter = new Intl.NumberFormat(undefined, {
->>>>>>> 41267fbc
     style: "currency",
     currency: "USD",
     maximumFractionDigits: 2,
 })
-<<<<<<< HEAD
 const percent1 = new Intl.NumberFormat(undefined, {
     style: "percent",
     maximumFractionDigits: 1,
@@ -72,16 +54,10 @@
     const { toast } = useToast()
 
     // ----- LINKED CARDS (management) -----
-=======
-
-export default function CardsPage() {
-    const { toast } = useToast()
->>>>>>> 41267fbc
     const cardsQuery = useCards()
     const cards = cardsQuery.data ?? []
     const [selectedId, setSelectedId] = useState<string | undefined>()
     const cardDetails = useCard(selectedId)
-<<<<<<< HEAD
 
     const deleteCard = useDeleteCard({
         onSuccess: () => {
@@ -89,20 +65,6 @@
         },
         onError: (error) => {
             toast({ title: "Unable to remove card", description: error.message })
-=======
-    const deleteCard = useDeleteCard({
-        onSuccess: () => {
-            toast({
-                title: "Card removed",
-                description: "We’ll tidy up your stats.",
-            })
-        },
-        onError: (error) => {
-            toast({
-                title: "Unable to remove card",
-                description: error.message,
-            })
->>>>>>> 41267fbc
         },
     })
 
@@ -111,11 +73,7 @@
             setSelectedId(undefined)
             return
         }
-<<<<<<< HEAD
         if (!selectedId || !cards.some((c) => c.id === selectedId)) {
-=======
-        if (!selectedId || !cards.some((card) => card.id === selectedId)) {
->>>>>>> 41267fbc
             setSelectedId(cards[0].id)
         }
     }, [cards, selectedId])
@@ -126,7 +84,6 @@
     const [editingCard, setEditingCard] = useState<CardRow | null>(null)
     const [debugInfo, setDebugInfo] = useState<any>(null)
     const [showDebug, setShowDebug] = useState(false)
-<<<<<<< HEAD
 
     const summary = cardDetails.data?.summary
     const donutData = useMemo(() => summary?.byCategory ?? [], [summary])
@@ -134,26 +91,11 @@
     const handleDelete = (id: string) => deleteCard.mutate(id)
     const handleEdit = (id: string) => {
         const card = cards.find((c) => c.id === id)
-=======
-    const summary = cardDetails.data?.summary
-    const donutData = useMemo(() => summary?.byCategory ?? [], [summary])
-
-    const handleDelete = (id: string) => {
-        deleteCard.mutate(id)
-    }
-
-    const handleEdit = (id: string) => {
-        const card = cards.find(c => c.id === id)
->>>>>>> 41267fbc
         if (card) {
             setEditingCard(card)
             setEditDialogOpen(true)
         }
     }
-<<<<<<< HEAD
-=======
-
->>>>>>> 41267fbc
     const handleDebug = async () => {
         try {
             const result = await apiFetch("/cards/debug")
@@ -167,7 +109,6 @@
         }
     }
 
-<<<<<<< HEAD
     // ----- CATALOG (filterable list) -----
     const catalogQuery = useCardCatalog({ active: true })
     const catalogCards: CreditCardProduct[] = catalogQuery.data ?? []
@@ -525,110 +466,4 @@
     if (value <= 0) return "None"
     if (value > 0 && value <= 1) return percent1.format(value) // treat decimal as %
     return currency0.format(value) // treat as flat USD fee
-=======
-    return (
-        <div className="space-y-6">
-            <div className="flex flex-col gap-6 md:flex-row">
-                <div className="md:w-1/3 space-y-4">
-                    <CardSelector
-                        cards={cards}
-                        selectedId={selectedId}
-                        onSelect={setSelectedId}
-                        onDelete={handleDelete}
-                        onEdit={handleEdit}
-                        onAdd={() => setDialogOpen(true)}
-                        isLoading={cardsQuery.isLoading}
-                    />
-                </div>
-                <div className="md:w-2/3 space-y-4">
-                    {cardDetails.isLoading ? (
-                        <Card className="rounded-3xl">
-                            <CardContent className="flex h-48 items-center justify-center text-sm text-muted-foreground">
-                                Loading card details…
-                            </CardContent>
-                        </Card>
-                    ) : cardDetails.data ? (
-                        <>
-                            <CreditCardDisplay card={cardDetails.data} />
-                            <div className="grid grid-cols-1 gap-4 sm:grid-cols-3">
-                                <StatTile label="30-day spend" value={currencyFormatter.format(summary?.spend ?? 0)} />
-                                <StatTile label="Transactions" value={summary?.txns.toLocaleString() ?? "0"} />
-                                <StatTile
-                                    label="Status"
-                                    value={cardDetails.data.status}
-                                    caption={cardDetails.data.lastSynced ? `Synced ${new Date(cardDetails.data.lastSynced).toLocaleDateString()}` : undefined}
-                                />
-                            </div>
-                            <Card className="rounded-3xl">
-                                <CardHeader>
-                                    <CardTitle className="text-lg font-semibold">Category breakdown</CardTitle>
-                                </CardHeader>
-                                <CardContent className="h-64 p-0">
-                                    <DonutChart data={donutData} isLoading={cardDetails.isLoading} emptyMessage="No spending yet in the last 30 days." />
-                                </CardContent>
-                            </Card>
-                            {cardDetails.data.features?.length ? (
-                                <Card className="rounded-3xl">
-                                    <CardHeader>
-                                        <CardTitle className="text-lg font-semibold">
-                                            {cardDetails.data.productName ?? "Card benefits"}
-                                        </CardTitle>
-                                    </CardHeader>
-                                    <CardContent>
-                                        <ul className="list-disc space-y-2 pl-5 text-sm text-muted-foreground">
-                                            {cardDetails.data.features.map((feature) => (
-                                                <li key={feature}>{feature}</li>
-                                            ))}
-                                        </ul>
-                                    </CardContent>
-                                </Card>
-                            ) : null}
-                        </>
-                    ) : cards.length ? (
-                        <Card className="rounded-3xl">
-                            <CardContent className="flex h-48 items-center justify-center text-sm text-muted-foreground">
-                                Select a card to see its details.
-                            </CardContent>
-                        </Card>
-                    ) : (
-                        <Card className="rounded-3xl">
-                            <CardHeader>
-                                <CardTitle className="text-lg font-semibold">No cards yet</CardTitle>
-                            </CardHeader>
-                            <CardContent className="space-y-3 text-sm text-muted-foreground">
-                                <p>Add your first card to unlock tailored coaching and spend insights.</p>
-                                <div className="flex flex-col gap-2">
-                                    <Button onClick={() => setDialogOpen(true)}>
-                                        Link a card
-                                    </Button>
-                                    <Button variant="outline" onClick={() => setImportDialogOpen(true)}>
-                                        Import existing card
-                                    </Button>
-                                    <Button variant="ghost" size="sm" onClick={handleDebug}>
-                                        Debug card data
-                                    </Button>
-                                </div>
-                                {showDebug && debugInfo && (
-                                    <div className="mt-4 p-3 bg-muted rounded-md text-xs">
-                                        <pre>{JSON.stringify(debugInfo, null, 2)}</pre>
-                                    </div>
-                                )}
-                            </CardContent>
-                        </Card>
-                    )}
-                </div>
-            </div>
-            <AddCardDialog open={dialogOpen} onOpenChange={setDialogOpen} />
-            <EditCardDialog
-                open={editDialogOpen}
-                onOpenChange={setEditDialogOpen}
-                card={editingCard}
-            />
-            <ImportCardDialog
-                open={importDialogOpen}
-                onOpenChange={setImportDialogOpen}
-            />
-        </div>
-    )
->>>>>>> 41267fbc
 }